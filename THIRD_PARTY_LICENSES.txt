github.com/verrazzano/verrazzano-monitoring-operator
-------- Copyrights
<<<<<<< HEAD
Copyright (c) 2020 Oracle America, Inc. and its affiliates.
=======
>>>>>>> a07bafbd
Copyright (C) 2020, 2022, Oracle and/or its affiliates.
Copyright (c) 2020 Oracle America, Inc. and its affiliates. 
Copyright (c) 2020, 2022, Oracle and/or its affiliates.
Copyright (C) 2020, Oracle and/or its affiliates.
Copyright 2019 The Kubernetes Authors.
Copyright (C) 2022, Oracle and/or its affiliates.
Copyright (c) 2022, Oracle and/or its affiliates.
<<<<<<< HEAD
Copyright (c) 2020, 2021, Oracle and/or its affiliates.
Copyright (C) 2021, Oracle and/or its affiliates.
=======
Copyright (C) 2021, Oracle and/or its affiliates.
Copyright (c) 2020, 2021, Oracle and/or its affiliates.
>>>>>>> a07bafbd
Copyright (C) 2021, 2022, Oracle and/or its affiliates.
Copyright (C) 2020, 2021, Oracle and/or its affiliates.

-------- License
The Universal Permissive License (UPL), Version 1.0

Copyright (c) <year> <copyright holders>

The Universal Permissive License (UPL), Version 1.0

Subject to the condition set forth below, permission is hereby granted to any person obtaining a copy of this software, associated documentation and/or data (collectively the "Software"), free of charge and under any and all copyright rights in the Software, and any and all patent rights owned or freely licensable by each licensor hereunder covering either (i) the unmodified Software as contributed to or provided by such licensor, or (ii) the Larger Works (as defined below), to deal in both

(a) the Software, and

(b) any piece of software and/or hardware listed in the lrgrwrks.txt file if one is included with the Software (each a â€œLarger Workâ€ to which the Software is contributed by such licensors),

without restriction, including without limitation the rights to copy, create derivative works of, display, perform, and distribute the Software and make, use, sell, offer for sale, import, export, have made, and have sold the Software and the Larger Work(s), and to sublicense the foregoing rights on either these or other terms.

This license is subject to the following condition:

The above copyright notice and either this complete permission notice or at a minimum a reference to the UPL must be included in all copies or substantial portions of the Software.

THE SOFTWARE IS PROVIDED "AS IS", WITHOUT WARRANTY OF ANY KIND, EXPRESS OR IMPLIED, INCLUDING BUT NOT LIMITED TO THE WARRANTIES OF MERCHANTABILITY, FITNESS FOR A PARTICULAR PURPOSE AND NONINFRINGEMENT. IN NO EVENT SHALL THE AUTHORS OR COPYRIGHT HOLDERS BE LIABLE FOR ANY CLAIM, DAMAGES OR OTHER LIABILITY, WHETHER IN AN ACTION OF CONTRACT, TORT OR OTHERWISE, ARISING FROM, OUT OF OR IN CONNECTION WITH THE SOFTWARE OR THE USE OR OTHER DEALINGS IN THE SOFTWARE.


----------------------- Dependencies Grouped by License ------------
-------- Dependency
gopkg.in/yaml.v3
-------- Copyrights
Copyright (c) 2011-2019 Canonical Ltd
Copyright (c) 2006-2010 Kirill Simonov
Copyright 2011-2016 Canonical Ltd.
Copyright (c) 2006-2011 Kirill Simonov
-------- Notices
Copyright 2011-2016 Canonical Ltd.

Licensed under the Apache License, Version 2.0 (the "License");
you may not use this file except in compliance with the License.
You may obtain a copy of the License at

    http://www.apache.org/licenses/LICENSE-2.0

Unless required by applicable law or agreed to in writing, software
distributed under the License is distributed on an "AS IS" BASIS,
WITHOUT WARRANTIES OR CONDITIONS OF ANY KIND, either express or implied.
See the License for the specific language governing permissions and
limitations under the License.


-------- Dependencies Summary
gopkg.in/yaml.v3

-------- License used by Dependencies

This project is covered by two different licenses: MIT and Apache.

#### MIT License ####

The following files were ported to Go from C files of libyaml, and thus
are still covered by their original MIT license, with the additional
copyright staring in 2011 when the project was ported over:

    apic.go emitterc.go parserc.go readerc.go scannerc.go
    writerc.go yamlh.go yamlprivateh.go

Copyright (c) 2006-2010 Kirill Simonov
Copyright (c) 2006-2011 Kirill Simonov

Permission is hereby granted, free of charge, to any person obtaining a copy of
this software and associated documentation files (the "Software"), to deal in
the Software without restriction, including without limitation the rights to
use, copy, modify, merge, publish, distribute, sublicense, and/or sell copies
of the Software, and to permit persons to whom the Software is furnished to do
so, subject to the following conditions:

The above copyright notice and this permission notice shall be included in all
copies or substantial portions of the Software.

THE SOFTWARE IS PROVIDED "AS IS", WITHOUT WARRANTY OF ANY KIND, EXPRESS OR
IMPLIED, INCLUDING BUT NOT LIMITED TO THE WARRANTIES OF MERCHANTABILITY,
FITNESS FOR A PARTICULAR PURPOSE AND NONINFRINGEMENT. IN NO EVENT SHALL THE
AUTHORS OR COPYRIGHT HOLDERS BE LIABLE FOR ANY CLAIM, DAMAGES OR OTHER
LIABILITY, WHETHER IN AN ACTION OF CONTRACT, TORT OR OTHERWISE, ARISING FROM,
OUT OF OR IN CONNECTION WITH THE SOFTWARE OR THE USE OR OTHER DEALINGS IN THE
SOFTWARE.

### Apache License ###

All the remaining project files are covered by the Apache license:

Copyright (c) 2011-2019 Canonical Ltd

Licensed under the Apache License, Version 2.0 (the "License");
you may not use this file except in compliance with the License.
You may obtain a copy of the License at

    http://www.apache.org/licenses/LICENSE-2.0

Unless required by applicable law or agreed to in writing, software
distributed under the License is distributed on an "AS IS" BASIS,
WITHOUT WARRANTIES OR CONDITIONS OF ANY KIND, either express or implied.
See the License for the specific language governing permissions and
limitations under the License.


----------------------- Dependencies Grouped by License ------------
-------- Dependency
github.com/go-logr/logr
-------- Copyrights
Copyright 2021 The logr Authors.
Copyright 2020 The logr Authors.
Copyright 2019 The logr Authors.

-------- Dependency
github.com/go-logr/zapr
-------- Copyrights
Copyright 2019 The logr Authors.
Copyright 2021 The logr Authors.
Copyright 2018 Solly Ross
Copyright 2020 The Kubernetes Authors.

-------- Dependency
github.com/golang/groupcache
-------- Copyrights
Copyright 2012 Google Inc.
Copyright 2013 Google Inc.

-------- Dependency
github.com/google/gofuzz
-------- Copyrights
Copyright 2014 Google Inc. All rights reserved.

-------- Dependency
github.com/googleapis/gnostic
-------- Copyrights
Copyright 2017-2020, Google LLC.
Copyright 2019 Google LLC. All Rights Reserved.
Copyright 2017 Google LLC. All Rights Reserved.
Copyright 2020 Google LLC. All Rights Reserved.
Copyright 2018 Google LLC. All Rights Reserved.
Copyright 2020 Google LLC. All Rights Reserved.\n" +

-------- Dependency
github.com/matttproud/golang_protobuf_extensions
-------- Copyrights
Copyright 2012 Matt T. Proud (matt.proud@gmail.com)
Copyright 2013 Matt T. Proud
Copyright 2016 Matt T. Proud
-------- Notices
Copyright 2012 Matt T. Proud (matt.proud@gmail.com)


-------- Dependency
github.com/moby/spdystream
-------- Copyrights
Copyright 2014-2021 Docker Inc.
Copyright 2013-2021 Docker, inc. Released under the [Apache 2.0 license](LICENSE).
Copyright 2013 The Go Authors. All rights reserved.
Copyright 2011 The Go Authors. All rights reserved.
-------- Notices
SpdyStream
Copyright 2014-2021 Docker Inc.

This product includes software developed at
Docker Inc. (https://www.docker.com/).


-------- Dependency
github.com/modern-go/concurrent
-------- Copyrights
  (no copyright notices found)

-------- Dependency
github.com/modern-go/reflect2
-------- Copyrights
  (no copyright notices found)

-------- Dependency
github.com/prometheus/client_golang
-------- Copyrights
Copyright 2018 The Prometheus Authors
Copyright 2012-2015 The Prometheus Authors
Copyright 2013-2015 Blake Mizerany, BjÃ¶rn Rabenstein
Copyright 2010 The Go Authors
Copyright 2013 Matt T. Proud
Copyright 2019 The Prometheus Authors
Copyright 2015 The Prometheus Authors
Copyright 2014 The Prometheus Authors
Copyright 2022 The Prometheus Authors
Copyright 2021 The Prometheus Authors
Copyright 2017 The Prometheus Authors
Copyright 2016 The Prometheus Authors
Copyright 2020 The Prometheus Authors
Copyright (c) 2013, The Prometheus Authors
-------- Notices
Prometheus instrumentation library for Go applications
Copyright 2012-2015 The Prometheus Authors

This product includes software developed at
SoundCloud Ltd. (http://soundcloud.com/).


The following components are included in this product:

perks - a fork of https://github.com/bmizerany/perks
https://github.com/beorn7/perks
Copyright 2013-2015 Blake Mizerany, BjÃ¶rn Rabenstein
See https://github.com/beorn7/perks/blob/master/README.md for license details.

Go support for Protocol Buffers - Google's data interchange format
http://github.com/golang/protobuf/
Copyright 2010 The Go Authors
See source code for license details.

Support for streaming Protocol Buffer messages for the Go language (golang).
https://github.com/matttproud/golang_protobuf_extensions
Copyright 2013 Matt T. Proud
Licensed under the Apache License, Version 2.0


-------- Dependency
github.com/prometheus/client_model
-------- Copyrights
<<<<<<< HEAD
Copyright 2012-2015 The Prometheus Authors
Copyright 2013 Prometheus Team
-------- Notices
Data model artifacts for Prometheus.
Copyright 2012-2015 The Prometheus Authors
=======
Copyright 2021 The Kubernetes Authors.
Copyright (c) 2009 The Go Authors. All rights reserved.
Copyright 2011 The Go Authors. All rights reserved.
Copyright 2016 The Go Authors. All rights reserved.
Copyright 2013 The Go Authors. All rights reserved.
Copyright 2010 The Go Authors. All rights reserved.
Copyright 2018 The Go Authors. All rights reserved.
Copyright 2019 The Go Authors. All rights reserved.
>>>>>>> a07bafbd

This product includes software developed at
SoundCloud Ltd. (http://soundcloud.com/).


-------- Dependency
github.com/prometheus/common
-------- Copyrights
Copyright 2015 The Prometheus Authors
Copyright 2018 The Prometheus Authors
Copyright 2016 The Prometheus Authors
Copyright 2021 The Prometheus Authors
Copyright 2014 The Prometheus Authors
Copyright 2020 The Prometheus Authors
Copyright 2019 The Prometheus Authors
Copyright (c) 2011, Open Knowledge Foundation Ltd.
Copyright 2013 The Prometheus Authors
Copyright 2017 The Prometheus Authors
-------- Notices
Common libraries shared by Prometheus Go components.
Copyright 2015 The Prometheus Authors

This product includes software developed at
SoundCloud Ltd. (http://soundcloud.com/).


-------- Dependency
github.com/prometheus/procfs
-------- Copyrights
Copyright 2019 The Prometheus Authors
Copyright 2014-2015 The Prometheus Authors
Copyright 2018 The Prometheus Authors
Copyright 2017 The Prometheus Authors
Copyright 2020 The Prometheus Authors
Copyright 2021 The Prometheus Authors
Copyright 2014 Prometheus Team
Copyright 2017 Prometheus Team
-------- Notices
procfs provides functions to retrieve system, kernel and process
metrics from the pseudo-filesystem proc.

Copyright 2014-2015 The Prometheus Authors

This product includes software developed at
SoundCloud Ltd. (http://soundcloud.com/).


-------- Dependency
github.com/spf13/afero
-------- Copyrights
Copyright Â© 2014 Steve Francia <spf@spf13.com>.
Copyright 2009 The Go Authors. All rights reserved.
Copyright 2013 tsuru authors. All rights reserved.
Copyright Â© 2018 Steve Francia <spf@spf13.com>.
Copyright Â© 2016 Steve Francia <spf@spf13.com>.
Copyright Â© 2015 Steve Francia <spf@spf13.com>.
Copyright Â© 2015 Jerry Jacobs <jerry.jacobs@xor-gate.org>.
Copyright 2016-present BjÃ¸rn Erik Pedersen <bjorn.erik.pedersen@gmail.com>

-------- Dependency
gomodules.xyz/jsonpatch/v2
-------- Copyrights
  (no copyright notices found)

-------- Dependency
gopkg.in/ini.v1
-------- Copyrights
Copyright 2019 Unknwon
Copyright 2017 Unknwon
Copyright 2014 Unknwon
Copyright 2016 Unknwon
Copyright 2015 Unknwon

-------- Dependency
gopkg.in/yaml.v2
-------- Copyrights
Copyright 2011-2016 Canonical Ltd.
Copyright (c) 2006 Kirill Simonov
-------- Notices
Copyright 2011-2016 Canonical Ltd.

Licensed under the Apache License, Version 2.0 (the "License");
you may not use this file except in compliance with the License.
You may obtain a copy of the License at

    http://www.apache.org/licenses/LICENSE-2.0

<<<<<<< HEAD
=======
      "Contributor" shall mean Licensor and any individual or Legal Entity
      on behalf of whom a Contribution has been received by Licensor and
      subsequently incorporated within the Work.

   2. Grant of Copyright License. Subject to the terms and conditions of
      this License, each Contributor hereby grants to You a perpetual,
      worldwide, non-exclusive, no-charge, royalty-free, irrevocable
      copyright license to reproduce, prepare Derivative Works of,
      publicly display, publicly perform, sublicense, and distribute the
      Work and such Derivative Works in Source or Object form.

   3. Grant of Patent License. Subject to the terms and conditions of
      this License, each Contributor hereby grants to You a perpetual,
      worldwide, non-exclusive, no-charge, royalty-free, irrevocable
      (except as stated in this section) patent license to make, have made,
      use, offer to sell, sell, import, and otherwise transfer the Work,
      where such license applies only to those patent claims licensable
      by such Contributor that are necessarily infringed by their
      Contribution(s) alone or by combination of their Contribution(s)
      with the Work to which such Contribution(s) was submitted. If You
      institute patent litigation against any entity (including a
      cross-claim or counterclaim in a lawsuit) alleging that the Work
      or a Contribution incorporated within the Work constitutes direct
      or contributory patent infringement, then any patent licenses
      granted to You under this License for that Work shall terminate
      as of the date such litigation is filed.

   4. Redistribution. You may reproduce and distribute copies of the
      Work or Derivative Works thereof in any medium, with or without
      modifications, and in Source or Object form, provided that You
      meet the following conditions:

      (a) You must give any other recipients of the Work or
          Derivative Works a copy of this License; and

      (b) You must cause any modified files to carry prominent notices
          stating that You changed the files; and

      (c) You must retain, in the Source form of any Derivative Works
          that You distribute, all copyright, patent, trademark, and
          attribution notices from the Source form of the Work,
          excluding those notices that do not pertain to any part of
          the Derivative Works; and

      (d) If the Work includes a "NOTICE" text file as part of its
          distribution, then any Derivative Works that You distribute must
          include a readable copy of the attribution notices contained
          within such NOTICE file, excluding those notices that do not
          pertain to any part of the Derivative Works, in at least one
          of the following places: within a NOTICE text file distributed
          as part of the Derivative Works; within the Source form or
          documentation, if provided along with the Derivative Works; or,
          within a display generated by the Derivative Works, if and
          wherever such third-party notices normally appear. The contents
          of the NOTICE file are for informational purposes only and
          do not modify the License. You may add Your own attribution
          notices within Derivative Works that You distribute, alongside
          or as an addendum to the NOTICE text from the Work, provided
          that such additional attribution notices cannot be construed
          as modifying the License.

      You may add Your own copyright statement to Your modifications and
      may provide additional or different license terms and conditions
      for use, reproduction, or distribution of Your modifications, or
      for any such Derivative Works as a whole, provided Your use,
      reproduction, and distribution of the Work otherwise complies with
      the conditions stated in this License.

   5. Submission of Contributions. Unless You explicitly state otherwise,
      any Contribution intentionally submitted for inclusion in the Work
      by You to the Licensor shall be under the terms and conditions of
      this License, without any additional terms or conditions.
      Notwithstanding the above, nothing herein shall supersede or modify
      the terms of any separate license agreement you may have executed
      with Licensor regarding such Contributions.

   6. Trademarks. This License does not grant permission to use the trade
      names, trademarks, service marks, or product names of the Licensor,
      except as required for reasonable and customary use in describing the
      origin of the Work and reproducing the content of the NOTICE file.

   7. Disclaimer of Warranty. Unless required by applicable law or
      agreed to in writing, Licensor provides the Work (and each
      Contributor provides its Contributions) on an "AS IS" BASIS,
      WITHOUT WARRANTIES OR CONDITIONS OF ANY KIND, either express or
      implied, including, without limitation, any warranties or conditions
      of TITLE, NON-INFRINGEMENT, MERCHANTABILITY, or FITNESS FOR A
      PARTICULAR PURPOSE. You are solely responsible for determining the
      appropriateness of using or redistributing the Work and assume any
      risks associated with Your exercise of permissions under this License.

   8. Limitation of Liability. In no event and under no legal theory,
      whether in tort (including negligence), contract, or otherwise,
      unless required by applicable law (such as deliberate and grossly
      negligent acts) or agreed to in writing, shall any Contributor be
      liable to You for damages, including any direct, indirect, special,
      incidental, or consequential damages of any character arising as a
      result of this License or out of the use or inability to use the
      Work (including but not limited to damages for loss of goodwill,
      work stoppage, computer failure or malfunction, or any and all
      other commercial damages or losses), even if such Contributor
      has been advised of the possibility of such damages.

   9. Accepting Warranty or Additional Liability. While redistributing
      the Work or Derivative Works thereof, You may choose to offer,
      and charge a fee for, acceptance of support, warranty, indemnity,
      or other liability obligations and/or rights consistent with this
      License. However, in accepting such obligations, You may act only
      on Your own behalf and on Your sole responsibility, not on behalf
      of any other Contributor, and only if You agree to indemnify,
      defend, and hold each Contributor harmless for any liability
      incurred by, or claims asserted against, such Contributor by reason
      of your accepting any such warranty or additional liability.

   END OF TERMS AND CONDITIONS

   APPENDIX: How to apply the Apache License to your work.

      To apply the Apache License to your work, attach the following
      boilerplate notice, with the fields enclosed by brackets "{}"
      replaced with your own identifying information. (Don't include
      the brackets!)  The text should be enclosed in the appropriate
      comment syntax for the file format. We also recommend that a
      file or class name and description of purpose be included on the
      same "printed page" as the copyright notice for easier
      identification within third-party archives.

   Copyright {yyyy} {name of copyright owner}

   Licensed under the Apache License, Version 2.0 (the "License");
   you may not use this file except in compliance with the License.
   You may obtain a copy of the License at

       http://www.apache.org/licenses/LICENSE-2.0

   Unless required by applicable law or agreed to in writing, software
   distributed under the License is distributed on an "AS IS" BASIS,
   WITHOUT WARRANTIES OR CONDITIONS OF ANY KIND, either express or implied.
   See the License for the specific language governing permissions and
   limitations under the License.


------------------

internal/golang/* files licensed under:


Copyright (c) 2009 The Go Authors. All rights reserved.

Redistribution and use in source and binary forms, with or without
modification, are permitted provided that the following conditions are
met:

   * Redistributions of source code must retain the above copyright
notice, this list of conditions and the following disclaimer.
   * Redistributions in binary form must reproduce the above
copyright notice, this list of conditions and the following disclaimer
in the documentation and/or other materials provided with the
distribution.
   * Neither the name of Google Inc. nor the names of its
contributors may be used to endorse or promote products derived from
this software without specific prior written permission.

THIS SOFTWARE IS PROVIDED BY THE COPYRIGHT HOLDERS AND CONTRIBUTORS
"AS IS" AND ANY EXPRESS OR IMPLIED WARRANTIES, INCLUDING, BUT NOT
LIMITED TO, THE IMPLIED WARRANTIES OF MERCHANTABILITY AND FITNESS FOR
A PARTICULAR PURPOSE ARE DISCLAIMED. IN NO EVENT SHALL THE COPYRIGHT
OWNER OR CONTRIBUTORS BE LIABLE FOR ANY DIRECT, INDIRECT, INCIDENTAL,
SPECIAL, EXEMPLARY, OR CONSEQUENTIAL DAMAGES (INCLUDING, BUT NOT
LIMITED TO, PROCUREMENT OF SUBSTITUTE GOODS OR SERVICES; LOSS OF USE,
DATA, OR PROFITS; OR BUSINESS INTERRUPTION) HOWEVER CAUSED AND ON ANY
THEORY OF LIABILITY, WHETHER IN CONTRACT, STRICT LIABILITY, OR TORT
(INCLUDING NEGLIGENCE OR OTHERWISE) ARISING IN ANY WAY OUT OF THE USE
OF THIS SOFTWARE, EVEN IF ADVISED OF THE POSSIBILITY OF SUCH DAMAGE.


----------------------- Dependencies Grouped by License ------------
-------- Dependency
github.com/davecgh/go-spew
-------- Copyrights
Copyright (c) 2012-2016 Dave Collins <dave@davec.name>
Copyright (c) 2015-2016 Dave Collins <dave@davec.name>
Copyright (c) 2013-2016 Dave Collins <dave@davec.name>
Copyright (c) 2013 Dave Collins <dave@davec.name>

-------- Dependencies Summary
github.com/davecgh/go-spew

-------- License used by Dependencies
ISC License

Copyright (c) 2012-2016 Dave Collins <dave@davec.name>

Permission to use, copy, modify, and/or distribute this software for any
purpose with or without fee is hereby granted, provided that the above
copyright notice and this permission notice appear in all copies.

THE SOFTWARE IS PROVIDED "AS IS" AND THE AUTHOR DISCLAIMS ALL WARRANTIES
WITH REGARD TO THIS SOFTWARE INCLUDING ALL IMPLIED WARRANTIES OF
MERCHANTABILITY AND FITNESS. IN NO EVENT SHALL THE AUTHOR BE LIABLE FOR
ANY SPECIAL, DIRECT, INDIRECT, OR CONSEQUENTIAL DAMAGES OR ANY DAMAGES
WHATSOEVER RESULTING FROM LOSS OF USE, DATA OR PROFITS, WHETHER IN AN
ACTION OF CONTRACT, NEGLIGENCE OR OTHER TORTIOUS ACTION, ARISING OUT OF
OR IN CONNECTION WITH THE USE OR PERFORMANCE OF THIS SOFTWARE.


----------------------- Dependencies Grouped by License ------------
-------- Dependency
github.com/go-logr/logr
-------- Copyrights
Copyright 2020 The logr Authors.
Copyright 2021 The logr Authors.
Copyright 2019 The logr Authors.

-------- Dependency
github.com/go-logr/zapr
-------- Copyrights
Copyright 2019 The logr Authors.
Copyright 2021 The logr Authors.
Copyright 2018 Solly Ross
Copyright 2020 The Kubernetes Authors.

-------- Dependency
github.com/golang/groupcache
-------- Copyrights
Copyright 2012 Google Inc.
Copyright 2013 Google Inc.

-------- Dependency
github.com/google/gofuzz
-------- Copyrights
Copyright 2014 Google Inc. All rights reserved.

-------- Dependency
github.com/googleapis/gnostic
-------- Copyrights
Copyright 2017-2020, Google LLC.
Copyright 2017 Google LLC. All Rights Reserved.
Copyright 2019 Google LLC. All Rights Reserved.
Copyright 2020 Google LLC. All Rights Reserved.
Copyright 2018 Google LLC. All Rights Reserved.
Copyright 2020 Google LLC. All Rights Reserved.\n" +

-------- Dependency
github.com/matttproud/golang_protobuf_extensions
-------- Copyrights
Copyright 2012 Matt T. Proud (matt.proud@gmail.com)
Copyright 2013 Matt T. Proud
Copyright 2016 Matt T. Proud
-------- Notices
Copyright 2012 Matt T. Proud (matt.proud@gmail.com)


-------- Dependency
github.com/modern-go/concurrent
-------- Copyrights
  (no copyright notices found)

-------- Dependency
github.com/modern-go/reflect2
-------- Copyrights
  (no copyright notices found)

-------- Dependency
github.com/prometheus/client_golang
-------- Copyrights
Copyright 2018 The Prometheus Authors
Copyright 2012-2015 The Prometheus Authors
Copyright 2013-2015 Blake Mizerany, Björn Rabenstein
Copyright 2010 The Go Authors
Copyright 2013 Matt T. Proud
Copyright 2015 The Prometheus Authors
Copyright 2019 The Prometheus Authors
Copyright 2021 The Prometheus Authors
Copyright 2014 The Prometheus Authors
Copyright 2020 The Prometheus Authors
Copyright 2016 The Prometheus Authors
Copyright 2017 The Prometheus Authors
Copyright 2022 The Prometheus Authors
Copyright (c) 2013, The Prometheus Authors
-------- Notices
Prometheus instrumentation library for Go applications
Copyright 2012-2015 The Prometheus Authors

This product includes software developed at
SoundCloud Ltd. (http://soundcloud.com/).


The following components are included in this product:

perks - a fork of https://github.com/bmizerany/perks
https://github.com/beorn7/perks
Copyright 2013-2015 Blake Mizerany, Björn Rabenstein
See https://github.com/beorn7/perks/blob/master/README.md for license details.

Go support for Protocol Buffers - Google's data interchange format
http://github.com/golang/protobuf/
Copyright 2010 The Go Authors
See source code for license details.

Support for streaming Protocol Buffer messages for the Go language (golang).
https://github.com/matttproud/golang_protobuf_extensions
Copyright 2013 Matt T. Proud
Licensed under the Apache License, Version 2.0


-------- Dependency
github.com/prometheus/client_model
-------- Copyrights
Copyright 2013 Prometheus Team
Copyright 2012-2015 The Prometheus Authors
-------- Notices
Data model artifacts for Prometheus.
Copyright 2012-2015 The Prometheus Authors

This product includes software developed at
SoundCloud Ltd. (http://soundcloud.com/).


-------- Dependency
github.com/prometheus/common
-------- Copyrights
Copyright 2018 The Prometheus Authors
Copyright 2015 The Prometheus Authors
Copyright 2021 The Prometheus Authors
Copyright 2016 The Prometheus Authors
Copyright 2014 The Prometheus Authors
Copyright 2019 The Prometheus Authors
Copyright 2020 The Prometheus Authors
Copyright (c) 2011, Open Knowledge Foundation Ltd.
Copyright 2013 The Prometheus Authors
Copyright 2017 The Prometheus Authors
-------- Notices
Common libraries shared by Prometheus Go components.
Copyright 2015 The Prometheus Authors

This product includes software developed at
SoundCloud Ltd. (http://soundcloud.com/).


-------- Dependency
github.com/prometheus/procfs
-------- Copyrights
Copyright 2018 The Prometheus Authors
Copyright 2014-2015 The Prometheus Authors
Copyright 2019 The Prometheus Authors
Copyright 2021 The Prometheus Authors
Copyright 2017 The Prometheus Authors
Copyright 2020 The Prometheus Authors
Copyright 2014 Prometheus Team
Copyright 2017 Prometheus Team
-------- Notices
procfs provides functions to retrieve system, kernel and process
metrics from the pseudo-filesystem proc.

Copyright 2014-2015 The Prometheus Authors

This product includes software developed at
SoundCloud Ltd. (http://soundcloud.com/).


-------- Dependency
gopkg.in/yaml.v2
-------- Copyrights
Copyright 2011-2016 Canonical Ltd.
Copyright (c) 2006 Kirill Simonov
-------- Notices
Copyright 2011-2016 Canonical Ltd.

Licensed under the Apache License, Version 2.0 (the "License");
you may not use this file except in compliance with the License.
You may obtain a copy of the License at

    http://www.apache.org/licenses/LICENSE-2.0

>>>>>>> a07bafbd
Unless required by applicable law or agreed to in writing, software
distributed under the License is distributed on an "AS IS" BASIS,
WITHOUT WARRANTIES OR CONDITIONS OF ANY KIND, either express or implied.
See the License for the specific language governing permissions and
limitations under the License.


-------- Dependency
k8s.io/api
-------- Copyrights
Copyright 2019 The Kubernetes Authors.
Copyright 2017 The Kubernetes Authors.
Copyright 2016 The Kubernetes Authors.
Copyright 2015 The Kubernetes Authors.
Copyright 2021 The Kubernetes Authors.
Copyright 2018 The Kubernetes Authors.
Copyright 2020 The Kubernetes Authors.

-------- Dependency
k8s.io/apiextensions-apiserver
-------- Copyrights
Copyright 2019 The Kubernetes Authors.
Copyright 2017 The Kubernetes Authors.
<<<<<<< HEAD
=======
Copyright The Kubernetes Authors.
>>>>>>> a07bafbd
Copyright 2018 The Kubernetes Authors.
Copyright 2021 The Kubernetes Authors.
Copyright 2020 The Kubernetes Authors.
Copyright 2016 The Kubernetes Authors.
Copyright 2020 Google LLC

-------- Dependency
k8s.io/apimachinery
-------- Copyrights
Copyright 2021 The Kubernetes Authors.
Copyright 2017 The Kubernetes Authors.
Copyright 2014 The Kubernetes Authors.
Copyright 2020 The Kubernetes Authors.
<<<<<<< HEAD
=======
Copyright 2019 The Kubernetes Authors.
Copyright 2015 The Kubernetes Authors.
Copyright 2018 The Kubernetes Authors.
>>>>>>> a07bafbd
Copyright 2016 The Kubernetes Authors.
Copyright 2015 The Kubernetes Authors.
Copyright 2018 The Kubernetes Authors.
Copyright 2009 The Go Authors. All rights reserved.
Copyright (c) 2009 The Go Authors. All rights reserved.
Copyright 2013 The Go Authors. All rights reserved.

-------- Dependency
k8s.io/client-go
-------- Copyrights
Copyright 2021 The Kubernetes Authors.
Copyright 2017 The Kubernetes Authors.
Copyright 2018 The Kubernetes Authors.
<<<<<<< HEAD
=======
Copyright 2016 The Kubernetes Authors.
>>>>>>> a07bafbd
Copyright 2019 The Kubernetes Authors.
Copyright 2015 The Kubernetes Authors.
Copyright 2014 The Kubernetes Authors.
Copyright 2020 The Kubernetes Authors.
Copyright (c) 2009 The Go Authors. All rights reserved.

-------- Dependency
k8s.io/component-base
-------- Copyrights
Copyright 2021 The Kubernetes Authors.
Copyright 2017 The Kubernetes Authors.
Copyright 2014 The Kubernetes Authors.
Copyright 2016 The Kubernetes Authors.
Copyright 2018 The Kubernetes Authors.
Copyright 2019 The Kubernetes Authors.
Copyright 2015 The Kubernetes Authors.
Copyright 2020 The Kubernetes Authors.

-------- Dependency
k8s.io/klog/v2
-------- Copyrights
Copyright 2020 The Kubernetes Authors.
Copyright 2013 Google Inc. All Rights Reserved.

-------- Dependency
k8s.io/kube-openapi
-------- Copyrights
Copyright 2018 The Kubernetes Authors.
<<<<<<< HEAD
Copyright 2017 The Kubernetes Authors.
Copyright 2021 The Kubernetes Authors.
Copyright 2016 The Kubernetes Authors.
=======
Copyright The Kubernetes Authors.
Copyright 2016 The Kubernetes Authors.
Copyright 2017 The Kubernetes Authors.
Copyright 2021 The Kubernetes Authors.
>>>>>>> a07bafbd
Copyright 2020 The Kubernetes Authors.
Copyright 2019 The Kubernetes Authors.
Copyright 2015 go-swagger maintainers
Copyright 2017 go-swagger maintainers

-------- Dependency
k8s.io/utils
-------- Copyrights
Copyright 2018 The Kubernetes Authors.
Copyright 2017 The Kubernetes Authors.
Copyright 2016 The Kubernetes Authors.
Copyright 2014 The Kubernetes Authors.
Copyright 2015 The Kubernetes Authors.
Copyright 2020 The Kubernetes Authors.
Copyright 2021 The Kubernetes Authors.
Copyright 2019 The Kubernetes Authors.
Copyright (c) 2009 The Go Authors. All rights reserved.
Copyright 2010 The Go Authors. All rights reserved.
Copyright (c) 2012 The Go Authors. All rights reserved.
Copyright 2009 The Go Authors. All rights reserved.
Copyright 2013 Google Inc.

-------- Dependency
sigs.k8s.io/controller-runtime
-------- Copyrights
Copyright 2020 The Kubernetes Authors.
Copyright 2018 The Kubernetes Authors.
Copyright 2018 The Kubernetes authors.
Copyright 2019 The Kubernetes Authors.
Copyright 2021 The Kubernetes Authors.
Copyright 2022 The Kubernetes Authors.
Copyright 2017 The Kubernetes Authors.
Copyright 2016 The Kubernetes Authors.
Copyright 2014 The Kubernetes Authors.

-------- Dependency
sigs.k8s.io/structured-merge-diff/v4
-------- Copyrights
Copyright 2018 The Kubernetes Authors.
Copyright 2019 The Kubernetes Authors.
Copyright 2020 The Kubernetes Authors.

-------- Dependencies Summary
github.com/go-logr/logr
github.com/go-logr/zapr
github.com/golang/groupcache
github.com/google/gofuzz
github.com/googleapis/gnostic
github.com/matttproud/golang_protobuf_extensions
github.com/moby/spdystream
github.com/modern-go/concurrent
github.com/modern-go/reflect2
github.com/prometheus/client_golang
github.com/prometheus/client_model
github.com/prometheus/common
github.com/prometheus/procfs
github.com/spf13/afero
gomodules.xyz/jsonpatch/v2
gopkg.in/ini.v1
gopkg.in/yaml.v2
k8s.io/api
k8s.io/apiextensions-apiserver
k8s.io/apimachinery
k8s.io/client-go
k8s.io/component-base
k8s.io/klog/v2
k8s.io/kube-openapi
k8s.io/utils
sigs.k8s.io/controller-runtime
sigs.k8s.io/structured-merge-diff/v4

-------- License used by Dependencies
Apache License

Version 2.0, January 2004

http://www.apache.org/licenses/

TERMS AND CONDITIONS FOR USE, REPRODUCTION, AND DISTRIBUTION

1. Definitions.

"License" shall mean the terms and conditions for use, reproduction, and
distribution as defined by Sections 1 through 9 of this document.

"Licensor" shall mean the copyright owner or entity authorized by the
copyright owner that is granting the License.

"Legal Entity" shall mean the union of the acting entity and all other
entities that control, are controlled by, or are under common control with
that entity. For the purposes of this definition, "control" means (i) the
power, direct or indirect, to cause the direction or management of such
entity, whether by contract or otherwise, or (ii) ownership of fifty percent
(50%) or more of the outstanding shares, or (iii) beneficial ownership of such
entity.

"You" (or "Your") shall mean an individual or Legal Entity exercising
permissions granted by this License.

"Source" form shall mean the preferred form for making modifications,
including but not limited to software source code, documentation source, and
configuration files.

"Object" form shall mean any form resulting from mechanical transformation or
translation of a Source form, including but not limited to compiled object
code, generated documentation, and conversions to other media types.

"Work" shall mean the work of authorship, whether in Source or Object form,
made available under the License, as indicated by a copyright notice that is
included in or attached to the work (an example is provided in the Appendix
below).

"Derivative Works" shall mean any work, whether in Source or Object form, that
is based on (or derived from) the Work and for which the editorial revisions,
annotations, elaborations, or other modifications represent, as a whole, an
original work of authorship. For the purposes of this License, Derivative
Works shall not include works that remain separable from, or merely link (or
bind by name) to the interfaces of, the Work and Derivative Works thereof.

"Contribution" shall mean any work of authorship, including the original
version of the Work and any modifications or additions to that Work or
Derivative Works thereof, that is intentionally submitted to Licensor for
inclusion in the Work by the copyright owner or by an individual or Legal
Entity authorized to submit on behalf of the copyright owner. For the purposes
of this definition, "submitted" means any form of electronic, verbal, or
written communication sent to the Licensor or its representatives, including
but not limited to communication on electronic mailing lists, source code
control systems, and issue tracking systems that are managed by, or on behalf
of, the Licensor for the purpose of discussing and improving the Work, but
excluding communication that is conspicuously marked or otherwise designated
in writing by the copyright owner as "Not a Contribution."

"Contributor" shall mean Licensor and any individual or Legal Entity on behalf
of whom a Contribution has been received by Licensor and subsequently
incorporated within the Work.

2. Grant of Copyright License. Subject to the terms and conditions of this License, each Contributor hereby grants to You a perpetual, worldwide, non-exclusive, no-charge, royalty-free, irrevocable copyright license to reproduce, prepare Derivative Works of, publicly display, publicly perform, sublicense, and distribute the Work and such Derivative Works in Source or Object form.

3. Grant of Patent License. Subject to the terms and conditions of this License, each Contributor hereby grants to You a perpetual, worldwide, non-exclusive, no-charge, royalty-free, irrevocable (except as stated in this section) patent license to make, have made, use, offer to sell, sell, import, and otherwise transfer the Work, where such license applies only to those patent claims licensable by such Contributor that are necessarily infringed by their Contribution(s) alone or by combination of their Contribution(s) with the Work to which such Contribution(s) was submitted. If You institute patent litigation against any entity (including a cross-claim or counterclaim in a lawsuit) alleging that the Work or a Contribution incorporated within the Work constitutes direct or contributory patent infringement, then any patent licenses granted to You under this License for that Work shall terminate as of the date such litigation is filed.

4. Redistribution. You may reproduce and distribute copies of the Work or Derivative Works thereof in any medium, with or without modifications, and in Source or Object form, provided that You meet the following conditions:

(a) You must give any other recipients of the Work or Derivative Works a copy
of this License; and

(b) You must cause any modified files to carry prominent notices stating that
You changed the files; and

(c) You must retain, in the Source form of any Derivative Works that You
distribute, all copyright, patent, trademark, and attribution notices from the
Source form of the Work, excluding those notices that do not pertain to any
part of the Derivative Works; and

(d) If the Work includes a "NOTICE" text file as part of its distribution,
then any Derivative Works that You distribute must include a readable copy of
the attribution notices contained within such NOTICE file, excluding those
notices that do not pertain to any part of the Derivative Works, in at least
one of the following places: within a NOTICE text file distributed as part of
the Derivative Works; within the Source form or documentation, if provided
along with the Derivative Works; or, within a display generated by the
Derivative Works, if and wherever such third-party notices normally appear.
The contents of the NOTICE file are for informational purposes only and do not
modify the License. You may add Your own attribution notices within Derivative
Works that You distribute, alongside or as an addendum to the NOTICE text from
the Work, provided that such additional attribution notices cannot be
construed as modifying the License.

You may add Your own copyright statement to Your modifications and may provide
additional or different license terms and conditions for use, reproduction, or
distribution of Your modifications, or for any such Derivative Works as a
whole, provided Your use, reproduction, and distribution of the Work otherwise
complies with the conditions stated in this License.

5. Submission of Contributions. Unless You explicitly state otherwise, any Contribution intentionally submitted for inclusion in the Work by You to the Licensor shall be under the terms and conditions of this License, without any additional terms or conditions. Notwithstanding the above, nothing herein shall supersede or modify the terms of any separate license agreement you may have executed with Licensor regarding such Contributions.

6. Trademarks. This License does not grant permission to use the trade names, trademarks, service marks, or product names of the Licensor, except as required for reasonable and customary use in describing the origin of the Work and reproducing the content of the NOTICE file.

7. Disclaimer of Warranty. Unless required by applicable law or agreed to in writing, Licensor provides the Work (and each Contributor provides its Contributions) on an "AS IS" BASIS, WITHOUT WARRANTIES OR CONDITIONS OF ANY KIND, either express or implied, including, without limitation, any warranties or conditions of TITLE, NON-INFRINGEMENT, MERCHANTABILITY, or FITNESS FOR A PARTICULAR PURPOSE. You are solely responsible for determining the appropriateness of using or redistributing the Work and assume any risks associated with Your exercise of permissions under this License.

8. Limitation of Liability. In no event and under no legal theory, whether in tort (including negligence), contract, or otherwise, unless required by applicable law (such as deliberate and grossly negligent acts) or agreed to in writing, shall any Contributor be liable to You for damages, including any direct, indirect, special, incidental, or consequential damages of any character arising as a result of this License or out of the use or inability to use the Work (including but not limited to damages for loss of goodwill, work stoppage, computer failure or malfunction, or any and all other commercial damages or losses), even if such Contributor has been advised of the possibility of such damages.

9. Accepting Warranty or Additional Liability. While redistributing the Work or Derivative Works thereof, You may choose to offer, and charge a fee for, acceptance of support, warranty, indemnity, or other liability obligations and/or rights consistent with this License. However, in accepting such obligations, You may act only on Your own behalf and on Your sole responsibility, not on behalf of any other Contributor, and only if You agree to indemnify, defend, and hold each Contributor harmless for any liability incurred by, or claims asserted against, such Contributor by reason of your accepting any such warranty or additional liability.

END OF TERMS AND CONDITIONS

APPENDIX: How to apply the Apache License to your work.

To apply the Apache License to your work, attach the following boilerplate
notice, with the fields enclosed by brackets "[]" replaced with your own
identifying information. (Don&apos;t include the brackets!) The text should be
enclosed in the appropriate comment syntax for the file format. We also
recommend that a file or class name and description of purpose be included on
the same "printed page" as the copyright notice for easier identification
within third-party archives.

Copyright [yyyy] [name of copyright owner]

Licensed under the Apache License, Version 2.0 (the "License");

you may not use this file except in compliance with the License.

You may obtain a copy of the License at

http://www.apache.org/licenses/LICENSE-2.0

Unless required by applicable law or agreed to in writing, software

distributed under the License is distributed on an "AS IS" BASIS,

WITHOUT WARRANTIES OR CONDITIONS OF ANY KIND, either express or implied.

See the License for the specific language governing permissions and

limitations under the License.



----------------------- Dependencies Grouped by License ------------
-------- Dependency
github.com/magiconair/properties
-------- Copyrights
Copyright (c) 2013-2020, Frank Schroeder
Copyright 2013-2014 Frank Schroeder. All rights reserved.
Copyright 2018 Frank Schroeder. All rights reserved.
Copyright 2011 The Go Authors. All rights reserved.

-------- Dependencies Summary
github.com/magiconair/properties

-------- License used by Dependencies
Copyright (c) 2013-2020, Frank Schroeder

All rights reserved.

Redistribution and use in source and binary forms, with or without
modification, are permitted provided that the following conditions are met:

 * Redistributions of source code must retain the above copyright notice, this
   list of conditions and the following disclaimer.

 * Redistributions in binary form must reproduce the above copyright notice,
   this list of conditions and the following disclaimer in the documentation
   and/or other materials provided with the distribution.

THIS SOFTWARE IS PROVIDED BY THE COPYRIGHT HOLDERS AND CONTRIBUTORS "AS IS" AND
ANY EXPRESS OR IMPLIED WARRANTIES, INCLUDING, BUT NOT LIMITED TO, THE IMPLIED
WARRANTIES OF MERCHANTABILITY AND FITNESS FOR A PARTICULAR PURPOSE ARE
DISCLAIMED. IN NO EVENT SHALL THE COPYRIGHT OWNER OR CONTRIBUTORS BE LIABLE FOR
ANY DIRECT, INDIRECT, INCIDENTAL, SPECIAL, EXEMPLARY, OR CONSEQUENTIAL DAMAGES
(INCLUDING, BUT NOT LIMITED TO, PROCUREMENT OF SUBSTITUTE GOODS OR SERVICES;
LOSS OF USE, DATA, OR PROFITS; OR BUSINESS INTERRUPTION) HOWEVER CAUSED AND
ON ANY THEORY OF LIABILITY, WHETHER IN CONTRACT, STRICT LIABILITY, OR TORT
(INCLUDING NEGLIGENCE OR OTHERWISE) ARISING IN ANY WAY OUT OF THE USE OF THIS
SOFTWARE, EVEN IF ADVISED OF THE POSSIBILITY OF SUCH DAMAGE.


----------------------- Dependencies Grouped by License ------------
-------- Dependency
github.com/evanphx/json-patch
-------- Copyrights
Copyright (c) 2014, Evan Phoenix

-------- Dependencies Summary
github.com/evanphx/json-patch

-------- License used by Dependencies
Copyright (c) 2014, Evan Phoenix
All rights reserved.

Redistribution and use in source and binary forms, with or without
modification, are permitted provided that the following conditions are met:

* Redistributions of source code must retain the above copyright notice, this
  list of conditions and the following disclaimer.
* Redistributions in binary form must reproduce the above copyright notice,
  this list of conditions and the following disclaimer in the documentation
  and/or other materials provided with the distribution.
* Neither the name of the Evan Phoenix nor the names of its contributors
  may be used to endorse or promote products derived from this software
  without specific prior written permission.

THIS SOFTWARE IS PROVIDED BY THE COPYRIGHT HOLDERS AND CONTRIBUTORS "AS IS"
AND ANY EXPRESS OR IMPLIED WARRANTIES, INCLUDING, BUT NOT LIMITED TO, THE
IMPLIED WARRANTIES OF MERCHANTABILITY AND FITNESS FOR A PARTICULAR PURPOSE ARE
DISCLAIMED. IN NO EVENT SHALL THE COPYRIGHT OWNER OR CONTRIBUTORS BE LIABLE
FOR ANY DIRECT, INDIRECT, INCIDENTAL, SPECIAL, EXEMPLARY, OR CONSEQUENTIAL
DAMAGES (INCLUDING, BUT NOT LIMITED TO, PROCUREMENT OF SUBSTITUTE GOODS OR
SERVICES; LOSS OF USE, DATA, OR PROFITS; OR BUSINESS INTERRUPTION) HOWEVER
CAUSED AND ON ANY THEORY OF LIABILITY, WHETHER IN CONTRACT, STRICT LIABILITY,
OR TORT (INCLUDING NEGLIGENCE OR OTHERWISE) ARISING IN ANY WAY OUT OF THE USE
OF THIS SOFTWARE, EVEN IF ADVISED OF THE POSSIBILITY OF SUCH DAMAGE.


----------------------- Dependencies Grouped by License ------------
-------- Dependency
sigs.k8s.io/json
-------- Copyrights
Copyright 2021 The Kubernetes Authors.
<<<<<<< HEAD
=======
Copyright 2014 The Kubernetes Authors.
Copyright 2015 The Kubernetes Authors.
Copyright 2020 The Kubernetes Authors.
Copyright 2016 The Kubernetes Authors.
Copyright 2019 The Kubernetes Authors.
>>>>>>> a07bafbd
Copyright (c) 2009 The Go Authors. All rights reserved.
Copyright 2013 The Go Authors. All rights reserved.
Copyright 2011 The Go Authors. All rights reserved.
Copyright 2016 The Go Authors. All rights reserved.
Copyright 2010 The Go Authors. All rights reserved.
<<<<<<< HEAD
Copyright 2019 The Go Authors. All rights reserved.
Copyright 2018 The Go Authors. All rights reserved.
=======
Copyright (c) 2012 The Go Authors. All rights reserved.
Copyright 2009 The Go Authors. All rights reserved.
Copyright 2013 Google Inc.

-------- Dependency
sigs.k8s.io/controller-runtime
-------- Copyrights
Copyright 2020 The Kubernetes Authors.
Copyright 2018 The Kubernetes Authors.
Copyright 2018 The Kubernetes authors.
Copyright 2019 The Kubernetes Authors.
Copyright 2021 The Kubernetes Authors.
Copyright 2022 The Kubernetes Authors.
Copyright 2017 The Kubernetes Authors.
Copyright 2016 The Kubernetes Authors.
Copyright 2014 The Kubernetes Authors.

-------- Dependency
sigs.k8s.io/structured-merge-diff/v4
-------- Copyrights
Copyright 2018 The Kubernetes Authors.
Copyright 2019 The Kubernetes Authors.
Copyright 2020 The Kubernetes Authors.
>>>>>>> a07bafbd

-------- Dependencies Summary
sigs.k8s.io/json

-------- License used by Dependencies
Files other than internal/golang/* licensed under:


                                 Apache License
                           Version 2.0, January 2004
                        http://www.apache.org/licenses/

   TERMS AND CONDITIONS FOR USE, REPRODUCTION, AND DISTRIBUTION

   1. Definitions.

      "License" shall mean the terms and conditions for use, reproduction,
      and distribution as defined by Sections 1 through 9 of this document.

      "Licensor" shall mean the copyright owner or entity authorized by
      the copyright owner that is granting the License.

      "Legal Entity" shall mean the union of the acting entity and all
      other entities that control, are controlled by, or are under common
      control with that entity. For the purposes of this definition,
      "control" means (i) the power, direct or indirect, to cause the
      direction or management of such entity, whether by contract or
      otherwise, or (ii) ownership of fifty percent (50%) or more of the
      outstanding shares, or (iii) beneficial ownership of such entity.

      "You" (or "Your") shall mean an individual or Legal Entity
      exercising permissions granted by this License.

      "Source" form shall mean the preferred form for making modifications,
      including but not limited to software source code, documentation
      source, and configuration files.

      "Object" form shall mean any form resulting from mechanical
      transformation or translation of a Source form, including but
      not limited to compiled object code, generated documentation,
      and conversions to other media types.

      "Work" shall mean the work of authorship, whether in Source or
      Object form, made available under the License, as indicated by a
      copyright notice that is included in or attached to the work
      (an example is provided in the Appendix below).

      "Derivative Works" shall mean any work, whether in Source or Object
      form, that is based on (or derived from) the Work and for which the
      editorial revisions, annotations, elaborations, or other modifications
      represent, as a whole, an original work of authorship. For the purposes
      of this License, Derivative Works shall not include works that remain
      separable from, or merely link (or bind by name) to the interfaces of,
      the Work and Derivative Works thereof.

      "Contribution" shall mean any work of authorship, including
      the original version of the Work and any modifications or additions
      to that Work or Derivative Works thereof, that is intentionally
      submitted to Licensor for inclusion in the Work by the copyright owner
      or by an individual or Legal Entity authorized to submit on behalf of
      the copyright owner. For the purposes of this definition, "submitted"
      means any form of electronic, verbal, or written communication sent
      to the Licensor or its representatives, including but not limited to
      communication on electronic mailing lists, source code control systems,
      and issue tracking systems that are managed by, or on behalf of, the
      Licensor for the purpose of discussing and improving the Work, but
      excluding communication that is conspicuously marked or otherwise
      designated in writing by the copyright owner as "Not a Contribution."

      "Contributor" shall mean Licensor and any individual or Legal Entity
      on behalf of whom a Contribution has been received by Licensor and
      subsequently incorporated within the Work.

   2. Grant of Copyright License. Subject to the terms and conditions of
      this License, each Contributor hereby grants to You a perpetual,
      worldwide, non-exclusive, no-charge, royalty-free, irrevocable
      copyright license to reproduce, prepare Derivative Works of,
      publicly display, publicly perform, sublicense, and distribute the
      Work and such Derivative Works in Source or Object form.

   3. Grant of Patent License. Subject to the terms and conditions of
      this License, each Contributor hereby grants to You a perpetual,
      worldwide, non-exclusive, no-charge, royalty-free, irrevocable
      (except as stated in this section) patent license to make, have made,
      use, offer to sell, sell, import, and otherwise transfer the Work,
      where such license applies only to those patent claims licensable
      by such Contributor that are necessarily infringed by their
      Contribution(s) alone or by combination of their Contribution(s)
      with the Work to which such Contribution(s) was submitted. If You
      institute patent litigation against any entity (including a
      cross-claim or counterclaim in a lawsuit) alleging that the Work
      or a Contribution incorporated within the Work constitutes direct
      or contributory patent infringement, then any patent licenses
      granted to You under this License for that Work shall terminate
      as of the date such litigation is filed.

   4. Redistribution. You may reproduce and distribute copies of the
      Work or Derivative Works thereof in any medium, with or without
      modifications, and in Source or Object form, provided that You
      meet the following conditions:

      (a) You must give any other recipients of the Work or
          Derivative Works a copy of this License; and

      (b) You must cause any modified files to carry prominent notices
          stating that You changed the files; and

      (c) You must retain, in the Source form of any Derivative Works
          that You distribute, all copyright, patent, trademark, and
          attribution notices from the Source form of the Work,
          excluding those notices that do not pertain to any part of
          the Derivative Works; and

      (d) If the Work includes a "NOTICE" text file as part of its
          distribution, then any Derivative Works that You distribute must
          include a readable copy of the attribution notices contained
          within such NOTICE file, excluding those notices that do not
          pertain to any part of the Derivative Works, in at least one
          of the following places: within a NOTICE text file distributed
          as part of the Derivative Works; within the Source form or
          documentation, if provided along with the Derivative Works; or,
          within a display generated by the Derivative Works, if and
          wherever such third-party notices normally appear. The contents
          of the NOTICE file are for informational purposes only and
          do not modify the License. You may add Your own attribution
          notices within Derivative Works that You distribute, alongside
          or as an addendum to the NOTICE text from the Work, provided
          that such additional attribution notices cannot be construed
          as modifying the License.

      You may add Your own copyright statement to Your modifications and
      may provide additional or different license terms and conditions
      for use, reproduction, or distribution of Your modifications, or
      for any such Derivative Works as a whole, provided Your use,
      reproduction, and distribution of the Work otherwise complies with
      the conditions stated in this License.

   5. Submission of Contributions. Unless You explicitly state otherwise,
      any Contribution intentionally submitted for inclusion in the Work
      by You to the Licensor shall be under the terms and conditions of
      this License, without any additional terms or conditions.
      Notwithstanding the above, nothing herein shall supersede or modify
      the terms of any separate license agreement you may have executed
      with Licensor regarding such Contributions.

   6. Trademarks. This License does not grant permission to use the trade
      names, trademarks, service marks, or product names of the Licensor,
      except as required for reasonable and customary use in describing the
      origin of the Work and reproducing the content of the NOTICE file.

   7. Disclaimer of Warranty. Unless required by applicable law or
      agreed to in writing, Licensor provides the Work (and each
      Contributor provides its Contributions) on an "AS IS" BASIS,
      WITHOUT WARRANTIES OR CONDITIONS OF ANY KIND, either express or
      implied, including, without limitation, any warranties or conditions
      of TITLE, NON-INFRINGEMENT, MERCHANTABILITY, or FITNESS FOR A
      PARTICULAR PURPOSE. You are solely responsible for determining the
      appropriateness of using or redistributing the Work and assume any
      risks associated with Your exercise of permissions under this License.

   8. Limitation of Liability. In no event and under no legal theory,
      whether in tort (including negligence), contract, or otherwise,
      unless required by applicable law (such as deliberate and grossly
      negligent acts) or agreed to in writing, shall any Contributor be
      liable to You for damages, including any direct, indirect, special,
      incidental, or consequential damages of any character arising as a
      result of this License or out of the use or inability to use the
      Work (including but not limited to damages for loss of goodwill,
      work stoppage, computer failure or malfunction, or any and all
      other commercial damages or losses), even if such Contributor
      has been advised of the possibility of such damages.

   9. Accepting Warranty or Additional Liability. While redistributing
      the Work or Derivative Works thereof, You may choose to offer,
      and charge a fee for, acceptance of support, warranty, indemnity,
      or other liability obligations and/or rights consistent with this
      License. However, in accepting such obligations, You may act only
      on Your own behalf and on Your sole responsibility, not on behalf
      of any other Contributor, and only if You agree to indemnify,
      defend, and hold each Contributor harmless for any liability
      incurred by, or claims asserted against, such Contributor by reason
      of your accepting any such warranty or additional liability.

   END OF TERMS AND CONDITIONS

   APPENDIX: How to apply the Apache License to your work.

      To apply the Apache License to your work, attach the following
      boilerplate notice, with the fields enclosed by brackets "{}"
      replaced with your own identifying information. (Don't include
      the brackets!)  The text should be enclosed in the appropriate
      comment syntax for the file format. We also recommend that a
      file or class name and description of purpose be included on the
      same "printed page" as the copyright notice for easier
      identification within third-party archives.

   Copyright {yyyy} {name of copyright owner}

   Licensed under the Apache License, Version 2.0 (the "License");
   you may not use this file except in compliance with the License.
   You may obtain a copy of the License at

       http://www.apache.org/licenses/LICENSE-2.0

   Unless required by applicable law or agreed to in writing, software
   distributed under the License is distributed on an "AS IS" BASIS,
   WITHOUT WARRANTIES OR CONDITIONS OF ANY KIND, either express or implied.
   See the License for the specific language governing permissions and
   limitations under the License.


------------------

internal/golang/* files licensed under:


Copyright (c) 2009 The Go Authors. All rights reserved.

Redistribution and use in source and binary forms, with or without
modification, are permitted provided that the following conditions are
met:

   * Redistributions of source code must retain the above copyright
notice, this list of conditions and the following disclaimer.
   * Redistributions in binary form must reproduce the above
copyright notice, this list of conditions and the following disclaimer
in the documentation and/or other materials provided with the
distribution.
   * Neither the name of Google Inc. nor the names of its
contributors may be used to endorse or promote products derived from
this software without specific prior written permission.

THIS SOFTWARE IS PROVIDED BY THE COPYRIGHT HOLDERS AND CONTRIBUTORS
"AS IS" AND ANY EXPRESS OR IMPLIED WARRANTIES, INCLUDING, BUT NOT
LIMITED TO, THE IMPLIED WARRANTIES OF MERCHANTABILITY AND FITNESS FOR
A PARTICULAR PURPOSE ARE DISCLAIMED. IN NO EVENT SHALL THE COPYRIGHT
OWNER OR CONTRIBUTORS BE LIABLE FOR ANY DIRECT, INDIRECT, INCIDENTAL,
SPECIAL, EXEMPLARY, OR CONSEQUENTIAL DAMAGES (INCLUDING, BUT NOT
LIMITED TO, PROCUREMENT OF SUBSTITUTE GOODS OR SERVICES; LOSS OF USE,
DATA, OR PROFITS; OR BUSINESS INTERRUPTION) HOWEVER CAUSED AND ON ANY
THEORY OF LIABILITY, WHETHER IN CONTRACT, STRICT LIABILITY, OR TORT
(INCLUDING NEGLIGENCE OR OTHERWISE) ARISING IN ANY WAY OUT OF THE USE
OF THIS SOFTWARE, EVEN IF ADVISED OF THE POSSIBILITY OF SUCH DAMAGE.


----------------------- Dependencies Grouped by License ------------
-------- Dependency
github.com/davecgh/go-spew
-------- Copyrights
Copyright (c) 2012-2016 Dave Collins <dave@davec.name>
Copyright (c) 2015-2016 Dave Collins <dave@davec.name>
Copyright (c) 2013-2016 Dave Collins <dave@davec.name>
Copyright (c) 2013 Dave Collins <dave@davec.name>

-------- Dependencies Summary
github.com/davecgh/go-spew

-------- License used by Dependencies
ISC License

Copyright (c) 2012-2016 Dave Collins <dave@davec.name>

Permission to use, copy, modify, and/or distribute this software for any
purpose with or without fee is hereby granted, provided that the above
copyright notice and this permission notice appear in all copies.

THE SOFTWARE IS PROVIDED "AS IS" AND THE AUTHOR DISCLAIMS ALL WARRANTIES
WITH REGARD TO THIS SOFTWARE INCLUDING ALL IMPLIED WARRANTIES OF
MERCHANTABILITY AND FITNESS. IN NO EVENT SHALL THE AUTHOR BE LIABLE FOR
ANY SPECIAL, DIRECT, INDIRECT, OR CONSEQUENTIAL DAMAGES OR ANY DAMAGES
WHATSOEVER RESULTING FROM LOSS OF USE, DATA OR PROFITS, WHETHER IN AN
ACTION OF CONTRACT, NEGLIGENCE OR OTHER TORTIOUS ACTION, ARISING OUT OF
OR IN CONNECTION WITH THE USE OR PERFORMANCE OF THIS SOFTWARE.


----------------------- Dependencies Grouped by License ------------
-------- Dependency
github.com/hashicorp/hcl
-------- Copyrights
  (no copyright notices found)

-------- Dependencies Summary
github.com/hashicorp/hcl

-------- License used by Dependencies
Mozilla Public License Version 2.0

1. Definitions

1.1. "Contributor" means each individual or legal entity that creates,
contributes to the creation of, or owns Covered Software.

1.2. "Contributor Version" means the combination of the Contributions of
others (if any) used by a Contributor and that particular Contributor&apos;s
Contribution.

1.3. "Contribution" means Covered Software of a particular Contributor.

1.4. "Covered Software" means Source Code Form to which the initial
Contributor has attached the notice in Exhibit A, the Executable Form of such
Source Code Form, and Modifications of such Source Code Form, in each case
including portions thereof.

1.5. "Incompatible With Secondary Licenses" means

(a) that the initial Contributor has attached the notice described in Exhibit
B to the Covered Software; or

(b) that the Covered Software was made available under the terms of version
1.1 or earlier of the License, but not also under the terms of a Secondary
License.

1.6. "Executable Form" means any form of the work other than Source Code Form.

1.7. "Larger Work" means a work that combines Covered Software with other
material, in a separate file or files, that is not Covered Software.

1.8. "License" means this document.

1.9. "Licensable" means having the right to grant, to the maximum extent
possible, whether at the time of the initial grant or subsequently, any and
all of the rights conveyed by this License.

1.10. "Modifications" means any of the following:

(a) any file in Source Code Form that results from an addition to, deletion
from, or modification of the contents of Covered Software; or

(b) any new file in Source Code Form that contains any Covered Software.

1.11. "Patent Claims" of a Contributor means any patent claim(s), including
without limitation, method, process, and apparatus claims, in any patent
Licensable by such Contributor that would be infringed, but for the grant of
the License, by the making, using, selling, offering for sale, having made,
import, or transfer of either its Contributions or its Contributor Version.

1.12. "Secondary License" means either the GNU General Public License, Version
2.0, the GNU Lesser General Public License, Version 2.1, the GNU Affero
General Public License, Version 3.0, or any later versions of those licenses.

1.13. "Source Code Form" means the form of the work preferred for making
modifications.

1.14. "You" (or "Your") means an individual or a legal entity exercising
rights under this License. For legal entities, "You" includes any entity that
controls, is controlled by, or is under common control with You. For purposes
of this definition, "control" means (a) the power, direct or indirect, to
cause the direction or management of such entity, whether by contract or
otherwise, or (b) ownership of more than fifty percent (50%) of the
outstanding shares or beneficial ownership of such entity.

2. License Grants and Conditions

2.1. Grants

Each Contributor hereby grants You a world-wide, royalty-free, non-exclusive
license:

(a) under intellectual property rights (other than patent or trademark)
Licensable by such Contributor to use, reproduce, make available, modify,
display, perform, distribute, and otherwise exploit its Contributions, either
on an unmodified basis, with Modifications, or as part of a Larger Work; and

(b) under Patent Claims of such Contributor to make, use, sell, offer for
sale, have made, import, and otherwise transfer either its Contributions or
its Contributor Version.

2.2. Effective Date

The licenses granted in Section 2.1 with respect to any Contribution become
effective for each Contribution on the date the Contributor first distributes
such Contribution.

2.3. Limitations on Grant Scope

The licenses granted in this Section 2 are the only rights granted under this
License. No additional rights or licenses will be implied from the
distribution or licensing of Covered Software under this License.
Notwithstanding Section 2.1(b) above, no patent license is granted by a
Contributor:

(a) for any code that a Contributor has removed from Covered Software; or

(b) for infringements caused by: (i) Your and any other third party&apos;s
modifications of Covered Software, or (ii) the combination of its
Contributions with other software (except as part of its Contributor Version);
or

(c) under Patent Claims infringed by Covered Software in the absence of its
Contributions.

This License does not grant any rights in the trademarks, service marks, or
logos of any Contributor (except as may be necessary to comply with the notice
requirements in Section 3.4).

2.4. Subsequent Licenses

No Contributor makes additional grants as a result of Your choice to
distribute the Covered Software under a subsequent version of this License
(see Section 10.2) or under the terms of a Secondary License (if permitted
under the terms of Section 3.3).

2.5. Representation

Each Contributor represents that the Contributor believes its Contributions
are its original creation(s) or it has sufficient rights to grant the rights
to its Contributions conveyed by this License.

2.6. Fair Use

This License is not intended to limit any rights You have under applicable
copyright doctrines of fair use, fair dealing, or other equivalents.

2.7. Conditions

Sections 3.1, 3.2, 3.3, and 3.4 are conditions of the licenses granted in
Section 2.1.

3. Responsibilities

3.1. Distribution of Source Form

All distribution of Covered Software in Source Code Form, including any
Modifications that You create or to which You contribute, must be under the
terms of this License. You must inform recipients that the Source Code Form of
the Covered Software is governed by the terms of this License, and how they
can obtain a copy of this License. You may not attempt to alter or restrict
the recipients&apos; rights in the Source Code Form.

3.2. Distribution of Executable Form

If You distribute Covered Software in Executable Form then:

(a) such Covered Software must also be made available in Source Code Form, as
described in Section 3.1, and You must inform recipients of the Executable
Form how they can obtain a copy of such Source Code Form by reasonable means
in a timely manner, at a charge no more than the cost of distribution to the
recipient; and

(b) You may distribute such Executable Form under the terms of this License,
or sublicense it under different terms, provided that the license for the
Executable Form does not attempt to limit or alter the recipients&apos; rights
in the Source Code Form under this License.

3.3. Distribution of a Larger Work

You may create and distribute a Larger Work under terms of Your choice,
provided that You also comply with the requirements of this License for the
Covered Software. If the Larger Work is a combination of Covered Software with
a work governed by one or more Secondary Licenses, and the Covered Software is
not Incompatible With Secondary Licenses, this License permits You to
additionally distribute such Covered Software under the terms of such
Secondary License(s), so that the recipient of the Larger Work may, at their
option, further distribute the Covered Software under the terms of either this
License or such Secondary License(s).

3.4. Notices

You may not remove or alter the substance of any license notices (including
copyright notices, patent notices, disclaimers of warranty, or limitations of
liability) contained within the Source Code Form of the Covered Software,
except that You may alter any license notices to the extent required to remedy
known factual inaccuracies.

3.5. Application of Additional Terms

You may choose to offer, and to charge a fee for, warranty, support, indemnity
or liability obligations to one or more recipients of Covered Software.
However, You may do so only on Your own behalf, and not on behalf of any
Contributor. You must make it absolutely clear that any such warranty,
support, indemnity, or liability obligation is offered by You alone, and You
hereby agree to indemnify every Contributor for any liability incurred by such
Contributor as a result of warranty, support, indemnity or liability terms You
offer. You may include additional disclaimers of warranty and limitations of
liability specific to any jurisdiction.

4. Inability to Comply Due to Statute or Regulation
If it is impossible for You to comply with any of the terms of this License
with respect to some or all of the Covered Software due to statute, judicial
order, or regulation then You must: (a) comply with the terms of this License
to the maximum extent possible; and (b) describe the limitations and the code
they affect. Such description must be placed in a text file included with all
distributions of the Covered Software under this License. Except to the extent
prohibited by statute or regulation, such description must be sufficiently
detailed for a recipient of ordinary skill to be able to understand it.

5. Termination

5.1. The rights granted under this License will terminate automatically if You
fail to comply with any of its terms. However, if You become compliant, then
the rights granted under this License from a particular Contributor are
reinstated (a) provisionally, unless and until such Contributor explicitly and
finally terminates Your grants, and (b) on an ongoing basis, if such
Contributor fails to notify You of the non-compliance by some reasonable means
prior to 60 days after You have come back into compliance. Moreover, Your
grants from a particular Contributor are reinstated on an ongoing basis if
such Contributor notifies You of the non-compliance by some reasonable means,
this is the first time You have received notice of non-compliance with this
License from such Contributor, and You become compliant prior to 30 days after
Your receipt of the notice.

5.2. If You initiate litigation against any entity by asserting a patent
infringement claim (excluding declaratory judgment actions, counter-claims,
and cross-claims) alleging that a Contributor Version directly or indirectly
infringes any patent, then the rights granted to You by any and all
Contributors for the Covered Software under Section 2.1 of this License shall
terminate.

5.3. In the event of termination under Sections 5.1 or 5.2 above, all end user
license agreements (excluding distributors and resellers) which have been
validly granted by You or Your distributors under this License prior to
termination shall survive termination.

6. Disclaimer of Warranty
Covered Software is provided under this License on an "as is" basis, without
warranty of any kind, either expressed, implied, or statutory, including,
without limitation, warranties that the Covered Software is free of defects,
merchantable, fit for a particular purpose or non-infringing. The entire risk
as to the quality and performance of the Covered Software is with You. Should
any Covered Software prove defective in any respect, You (not any Contributor)
assume the cost of any necessary servicing, repair, or correction. This
disclaimer of warranty constitutes an essential part of this License. No use
of any Covered Software is authorized under this License except under this
disclaimer.

7. Limitation of Liability
Under no circumstances and under no legal theory, whether tort (including
negligence), contract, or otherwise, shall any Contributor, or anyone who
distributes Covered Software as permitted above, be liable to You for any
direct, indirect, special, incidental, or consequential damages of any
character including, without limitation, damages for lost profits, loss of
goodwill, work stoppage, computer failure or malfunction, or any and all other
commercial damages or losses, even if such party shall have been informed of
the possibility of such damages. This limitation of liability shall not apply
to liability for death or personal injury resulting from such party&apos;s
negligence to the extent applicable law prohibits such limitation. Some
jurisdictions do not allow the exclusion or limitation of incidental or
consequential damages, so this exclusion and limitation may not apply to You.

8. Litigation
Any litigation relating to this License may be brought only in the courts of a
jurisdiction where the defendant maintains its principal place of business and
such litigation shall be governed by laws of that jurisdiction, without
reference to its conflict-of-law provisions. Nothing in this Section shall
prevent a party&apos;s ability to bring cross-claims or counter-claims.

9. Miscellaneous
This License represents the complete agreement concerning the subject matter
hereof. If any provision of this License is held to be unenforceable, such
provision shall be reformed only to the extent necessary to make it
enforceable. Any law or regulation which provides that the language of a
contract shall be construed against the drafter shall not be used to construe
this License against a Contributor.

10. Versions of the License

10.1. New Versions

Mozilla Foundation is the license steward. Except as provided in Section 10.3,
no one other than the license steward has the right to modify or publish new
versions of this License. Each version will be given a distinguishing version
number.

10.2. Effect of New Versions

You may distribute the Covered Software under the terms of the version of the
License under which You originally received the Covered Software, or under the
terms of any subsequent version published by the license steward.

10.3. Modified Versions

If you create software not governed by this License, and you want to create a
new license for such software, you may create and use a modified version of
this License if you rename the license and remove any references to the name
of the license steward (except to note that such modified license differs from
this License).

10.4. Distributing Source Code Form that is Incompatible With Secondary
Licenses

If You choose to distribute Source Code Form that is Incompatible With
Secondary Licenses under the terms of this version of the License, the notice
described in Exhibit B of this License must be attached.

Exhibit A - Source Code Form License Notice

This Source Code Form is subject to the terms of the Mozilla Public License,
v. 2.0. If a copy of the MPL was not distributed with this file, You can
obtain one at http://mozilla.org/MPL/2.0/.

If it is not possible or desirable to put the notice in a particular file,
then You may include the notice in a location (such as a LICENSE file in a
relevant directory) where a recipient would be likely to look for such a
notice.

You may add additional accurate notices of copyright ownership.

Exhibit B - "Incompatible With Secondary Licenses" Notice

This Source Code Form is "Incompatible With Secondary Licenses", as defined by
the Mozilla Public License, v. 2.0.



----------------------- Dependencies Grouped by License ------------
-------- Dependency
github.com/beorn7/perks
-------- Copyrights
Copyright (C) 2013 Blake Mizerany

-------- Dependency
github.com/cespare/xxhash/v2
-------- Copyrights
Copyright (c) 2016 Caleb Spare

-------- Dependency
github.com/go-resty/resty/v2
-------- Copyrights
Copyright (c) 2015-2021 Jeevanandam M., https://myjeeva.com <jeeva@myjeeva.com>
Copyright (c) 2015-2021 Jeevanandam M (jeeva@myjeeva.com)
Copyright (c) 2015-2021 Jeevanandam M (jeeva@myjeeva.com), All rights reserved.
Copyright (c) 2015-2021 Jeevanandam M. (jeeva@myjeeva.com), All rights reserved.

-------- Dependency
github.com/json-iterator/go
-------- Copyrights
Copyright (c) 2016 json-iterator

-------- Dependency
github.com/mitchellh/mapstructure
-------- Copyrights
Copyright (c) 2013 Mitchell Hashimoto

-------- Dependency
github.com/spf13/cast
-------- Copyrights
Copyright Â© 2014 Steve Francia <spf@spf13.com>.
Copyright 2011 The Go Authors. All rights reserved.
Copyright (c) 2014 Steve Francia

-------- Dependency
github.com/spf13/jwalterweatherman
-------- Copyrights
Copyright Â© 2016 Steve Francia <spf@spf13.com>.
Copyright (c) 2014 Steve Francia

-------- Dependency
github.com/spf13/viper
-------- Copyrights
Copyright (c) 2014 Steve Francia
Copyright (c) 2017 Canonical Ltd.
Copyright Â© 2016 Steve Francia <spf@spf13.com>.
Copyright Â© 2015 Steve Francia <spf@spf13.com>.
Copyright Â© 2014 Steve Francia <spf@spf13.com>.

-------- Dependency
github.com/subosito/gotenv
-------- Copyrights
Copyright (c) 2013 Alif Rachmawadi

-------- Dependency
go.uber.org/atomic
-------- Copyrights
Copyright (c) 2020 Uber Technologies, Inc.
Copyright (c) 2016 Uber Technologies, Inc.
Copyright (c) 2016-2020 Uber Technologies, Inc.

-------- Dependency
go.uber.org/multierr
-------- Copyrights
Copyright (c) 2017 Uber Technologies, Inc.
Copyright (c) 2019 Uber Technologies, Inc.

-------- Dependency
go.uber.org/zap
-------- Copyrights
Copyright (c) 2016-2017 Uber Technologies, Inc.
Copyright (c) 2016 Uber Technologies, Inc.
Copyright (c) 2020 Uber Technologies, Inc.
Copyright (c) 2017 Uber Technologies, Inc.
Copyright (c) 2021 Uber Technologies, Inc.
Copyright (c) 2016, 2017 Uber Technologies, Inc.
Copyright (c) 2018 Uber Technologies, Inc.

-------- Dependencies Summary
github.com/beorn7/perks
github.com/cespare/xxhash/v2
github.com/go-resty/resty/v2
github.com/json-iterator/go
github.com/mitchellh/mapstructure
github.com/spf13/cast
github.com/spf13/jwalterweatherman
github.com/spf13/viper
github.com/subosito/gotenv
go.uber.org/atomic
go.uber.org/multierr
go.uber.org/zap

-------- License used by Dependencies
Permission is hereby granted, free of charge, to any person obtaining a copy
of this software and associated documentation files (the "Software"), to deal
in the Software without restriction, including without limitation the rights
to use, copy, modify, merge, publish, distribute, sublicense, and/or sell
copies of the Software, and to permit persons to whom the Software is
furnished to do so, subject to the following conditions:

The above copyright notice and this permission notice shall be included in all
copies or substantial portions of the Software.

THE SOFTWARE IS PROVIDED "AS IS", WITHOUT WARRANTY OF ANY KIND, EXPRESS OR
IMPLIED, INCLUDING BUT NOT LIMITED TO THE WARRANTIES OF MERCHANTABILITY,
FITNESS FOR A PARTICULAR PURPOSE AND NONINFRINGEMENT. IN NO EVENT SHALL THE
AUTHORS OR COPYRIGHT HOLDERS BE LIABLE FOR ANY CLAIM, DAMAGES OR OTHER
LIABILITY, WHETHER IN AN ACTION OF CONTRACT, TORT OR OTHERWISE, ARISING FROM,
OUT OF OR IN CONNECTION WITH THE SOFTWARE OR THE USE OR OTHER DEALINGS IN THE
SOFTWARE.



----------------------- Dependencies Grouped by License ------------
-------- Dependency
github.com/fsnotify/fsnotify
-------- Copyrights
Copyright 2016 The Go Authors. All rights reserved.
Copyright 2010 The Go Authors. All rights reserved.
Copyright 2012 The Go Authors. All rights reserved.
Copyright 2015 The Go Authors. All rights reserved.
Copyright (c) 2012 The Go Authors. All rights reserved.
Copyright (c) 2012-2019 fsnotify Authors. All rights reserved.
Copyright 2013 The Go Authors. All rights reserved.
Copyright 2011 The Go Authors. All rights reserved.

-------- Dependency
github.com/gogo/protobuf
-------- Copyrights
Copyright (c) 2013, The GoGo Authors. All rights reserved.
Copyright 2010 The Go Authors.  All rights reserved.
Copyright 2010 The Go Authors.
<<<<<<< HEAD
Copyright 2016 The Go Authors.  All rights reserved.
Copyright (c) 2015, The GoGo Authors. All rights reserved.
Copyright 2015 The Go Authors.  All rights reserved.
Copyright 2011 The Go Authors.  All rights reserved.
Copyright 2017 The Go Authors.  All rights reserved.
=======
Copyright (c) 2015, The GoGo Authors. All rights reserved.
Copyright 2016 The Go Authors.  All rights reserved.
Copyright 2015 The Go Authors.  All rights reserved.
>>>>>>> a07bafbd
Copyright (c) 2018, The GoGo Authors. All rights reserved.
Copyright 2011 The Go Authors.  All rights reserved.
Copyright (c) 2016, The GoGo Authors. All rights reserved.
Copyright 2018 The Go Authors.  All rights reserved.
<<<<<<< HEAD
=======
Copyright 2017 The Go Authors.  All rights reserved.
>>>>>>> a07bafbd
Copyright 2014 The Go Authors.  All rights reserved.
Copyright 2012 The Go Authors.  All rights reserved.
Copyright 2013 The Go Authors.  All rights reserved.
Copyright (c) 2019, The GoGo Authors. All rights reserved.
Copyright (c) 2017, The GoGo Authors. All rights reserved.
Copyright (c) 2015, The GoGo Authors.  rights reserved.

-------- Dependency
github.com/golang/protobuf
-------- Copyrights
Copyright 2010 The Go Authors.  All rights reserved.
Copyright 2016 The Go Authors. All rights reserved.
<<<<<<< HEAD
Copyright 2018 The Go Authors. All rights reserved.
Copyright 2015 The Go Authors. All rights reserved.
Copyright 2020 The Go Authors. All rights reserved.
=======
>>>>>>> a07bafbd
Copyright 2019 The Go Authors. All rights reserved.
Copyright 2018 The Go Authors. All rights reserved.
Copyright 2010 The Go Authors. All rights reserved.
Copyright 2015 The Go Authors. All rights reserved.
Copyright 2017 The Go Authors. All rights reserved.
Copyright 2011 The Go Authors. All rights reserved.
Copyright 2014 The Go Authors. All rights reserved.
Copyright 2015 The Go Authors.  All rights reserved.

-------- Dependency
github.com/google/go-cmp
-------- Copyrights
Copyright (c) 2017 The Go Authors. All rights reserved.
Copyright 2017, The Go Authors. All rights reserved.
Copyright 2021, The Go Authors. All rights reserved.
<<<<<<< HEAD
Copyright 2018, The Go Authors. All rights reserved.
Copyright 2019, The Go Authors. All rights reserved.
Copyright 2020, The Go Authors. All rights reserved.

-------- Dependency
github.com/google/uuid
-------- Copyrights
Copyright 2016 Google Inc.  All rights reserved.
Copyright (c) 2009,2014 Google Inc. All rights reserved.
Copyright 2017 Google Inc.  All rights reserved.
Copyright 2018 Google Inc.  All rights reserved.
=======
Copyright 2020, The Go Authors. All rights reserved.
Copyright 2017, The Go Authors. All rights reserved.
Copyright 2019, The Go Authors. All rights reserved.
Copyright 2018, The Go Authors. All rights reserved.
>>>>>>> a07bafbd

-------- Dependency
github.com/imdario/mergo
-------- Copyrights
Copyright 2013 Dario CastaÃ±Ã©. All rights reserved.
Copyright 2009 The Go Authors. All rights reserved.
Copyright 2014 Dario CastaÃ±Ã©. All rights reserved.
Copyright (c) 2013 Dario CastaÃ±Ã©. All rights reserved.
Copyright (c) 2012 The Go Authors. All rights reserved.

-------- Dependency
github.com/spf13/pflag
-------- Copyrights
Copyright 2009 The Go Authors. All rights reserved.
Copyright (c) 2012 Alex Ogier. All rights reserved.
Copyright (c) 2012 The Go Authors. All rights reserved.
<<<<<<< HEAD
=======
Copyright 2009 The Go Authors. All rights reserved.
>>>>>>> a07bafbd
Copyright 2012 The Go Authors. All rights reserved.
Copyright 2010 The Go Authors.  All rights reserved.

-------- Dependency
golang.org/x/crypto
-------- Copyrights
Copyright (c) 2009 The Go Authors. All rights reserved.
Copyright 2016 The Go Authors. All rights reserved.
Copyright 2015 The Go Authors. All rights reserved.
Copyright 2017 The Go Authors. All rights reserved.
Copyright 2018 The Go Authors. All rights reserved.
Copyright 2019 The Go Authors. All rights reserved.
Copyright 2011 The Go Authors. All rights reserved.
Copyright 2012 The Go Authors. All rights reserved.
<<<<<<< HEAD
Copyright (c) 2019 The Go Authors. All rights reserved.
Copyright (c) 2017 The Go Authors. All rights reserved.
Copyright (c) 2021 The Go Authors. All rights reserved.
Copyright (c) 2020 The Go Authors. All rights reserved.
=======
Copyright 2010 The Go Authors. All rights reserved.
Copyright (c) 2020 The Go Authors. All rights reserved.
Copyright (c) 2019 The Go Authors. All rights reserved.
Copyright (c) 2021 The Go Authors. All rights reserved.
Copyright (c) 2017 The Go Authors. All rights reserved.
>>>>>>> a07bafbd
Copyright 2014 The Go Authors. All rights reserved.
Copyright 2020 The Go Authors. All rights reserved.
Copyright 2009 The Go Authors. All rights reserved.
Copyright 2013 The Go Authors. All rights reserved.
-------- Patents
Additional IP Rights Grant (Patents)

"This implementation" means the copyrightable works distributed by
Google as part of the Go project.

Google hereby grants to You a perpetual, worldwide, non-exclusive,
no-charge, royalty-free, irrevocable (except as stated in this section)
patent license to make, have made, use, offer to sell, sell, import,
transfer and otherwise run, modify and propagate the contents of this
implementation of Go, where such license applies only to those patent
claims, both currently owned or controlled by Google and acquired in
the future, licensable by Google that are necessarily infringed by this
implementation of Go.  This grant does not include claims that would be
infringed only as a consequence of further modification of this
implementation.  If you or your agent or exclusive licensee institute or
order or agree to the institution of patent litigation against any
entity (including a cross-claim or counterclaim in a lawsuit) alleging
that this implementation of Go or any code incorporated within this
implementation of Go constitutes direct or contributory patent
infringement, or inducement of patent infringement, then any patent
rights granted to you under this License for this implementation of Go
shall terminate as of the date such litigation is filed.


-------- Dependency
golang.org/x/net
-------- Copyrights
Copyright (c) 2009 The Go Authors. All rights reserved.
Copyright 2016 The Go Authors. All rights reserved.
Copyright 2017 The Go Authors. All rights reserved.
Copyright 2014 The Go Authors. All rights reserved.
Copyright 2015 The Go Authors. All rights reserved.
Copyright 2010 The Go Authors. All rights reserved.
Copyright 2013 The Go Authors. All rights reserved.
<<<<<<< HEAD
Copyright 2012 The Go Authors. All rights reserved.
Copyright 2009 The Go Authors. All rights reserved.
Copyright 2011 The Go Authors. All rights reserved.
Copyright (C) 2009 Apple Inc. All rights reserved.
=======
Copyright 2011 The Go Authors. All rights reserved.
Copyright (C) 2009 Apple Inc. All rights reserved.
Copyright 2009 The Go Authors. All rights reserved.
>>>>>>> a07bafbd
Copyright 2018 The Go Authors. All rights reserved.
Copyright 2021 The Go Authors. All rights reserved.
Copyright 2020 The Go Authors. All rights reserved.
Copyright 2019 The Go Authors. All rights reserved.
-------- Patents
Additional IP Rights Grant (Patents)

"This implementation" means the copyrightable works distributed by
Google as part of the Go project.

Google hereby grants to You a perpetual, worldwide, non-exclusive,
no-charge, royalty-free, irrevocable (except as stated in this section)
patent license to make, have made, use, offer to sell, sell, import,
transfer and otherwise run, modify and propagate the contents of this
implementation of Go, where such license applies only to those patent
claims, both currently owned or controlled by Google and acquired in
the future, licensable by Google that are necessarily infringed by this
implementation of Go.  This grant does not include claims that would be
infringed only as a consequence of further modification of this
implementation.  If you or your agent or exclusive licensee institute or
order or agree to the institution of patent litigation against any
entity (including a cross-claim or counterclaim in a lawsuit) alleging
that this implementation of Go or any code incorporated within this
implementation of Go constitutes direct or contributory patent
infringement, or inducement of patent infringement, then any patent
rights granted to you under this License for this implementation of Go
shall terminate as of the date such litigation is filed.


-------- Dependency
golang.org/x/oauth2
-------- Copyrights
Copyright 2017 The oauth2 Authors. All rights reserved.
Copyright (c) 2009 The Go Authors. All rights reserved.
Copyright 2021 The Go Authors. All rights reserved.
Copyright 2018 The Go Authors. All rights reserved.
<<<<<<< HEAD
Copyright 2014 The Go Authors. All rights reserved.
=======
Copyright 2015 The oauth2 Authors. All rights reserved.
>>>>>>> a07bafbd
Copyright 2019 The Go Authors. All rights reserved.
Copyright 2015 The Go Authors. All rights reserved.
Copyright 2016 The Go Authors. All rights reserved.
Copyright 2014 The Go Authors. All rights reserved.
Copyright 2020 The Go Authors. All rights reserved.
Copyright 2017 The Go Authors. All rights reserved.
Copyright 2018 The oauth2 Authors. All rights reserved.

-------- Dependency
golang.org/x/sys
-------- Copyrights
Copyright (c) 2009 The Go Authors. All rights reserved.
Copyright 2019 The Go Authors. All rights reserved.
Copyright 2018 The Go Authors. All rights reserved.
Copyright 2020 The Go Authors. All rights reserved.
Copyright 2011 The Go Authors. All rights reserved.
Copyright 2015 The Go Authors. All rights reserved.
Copyright 2012 The Go Authors. All rights reserved.
Copyright 2009 The Go Authors. All rights reserved.
Copyright 2013 The Go Authors. All rights reserved.
Copyright 2016 The Go Authors. All rights reserved.
Copyright 2017 The Go Authors. All rights reserved.
Copyright 2010 The Go Authors. All rights reserved.
Copyright 2021 The Go Authors. All rights reserved.
Copyright 2014 The Go Authors. All rights reserved.
Copyright 2009,2010 The Go Authors. All rights reserved.
Copyright 2017 The Go Authors. All right reserved.
-------- Patents
Additional IP Rights Grant (Patents)

"This implementation" means the copyrightable works distributed by
Google as part of the Go project.

Google hereby grants to You a perpetual, worldwide, non-exclusive,
no-charge, royalty-free, irrevocable (except as stated in this section)
patent license to make, have made, use, offer to sell, sell, import,
transfer and otherwise run, modify and propagate the contents of this
implementation of Go, where such license applies only to those patent
claims, both currently owned or controlled by Google and acquired in
the future, licensable by Google that are necessarily infringed by this
implementation of Go.  This grant does not include claims that would be
infringed only as a consequence of further modification of this
implementation.  If you or your agent or exclusive licensee institute or
order or agree to the institution of patent litigation against any
entity (including a cross-claim or counterclaim in a lawsuit) alleging
that this implementation of Go or any code incorporated within this
implementation of Go constitutes direct or contributory patent
infringement, or inducement of patent infringement, then any patent
rights granted to you under this License for this implementation of Go
shall terminate as of the date such litigation is filed.


-------- Dependency
golang.org/x/term
-------- Copyrights
Copyright 2019 The Go Authors. All rights reserved.
Copyright 2013 The Go Authors. All rights reserved.
Copyright 2021 The Go Authors. All rights reserved.
<<<<<<< HEAD
=======
Copyright (c) 2009 The Go Authors. All rights reserved.
>>>>>>> a07bafbd
Copyright 2011 The Go Authors. All rights reserved.
-------- Patents
Additional IP Rights Grant (Patents)

"This implementation" means the copyrightable works distributed by
Google as part of the Go project.

Google hereby grants to You a perpetual, worldwide, non-exclusive,
no-charge, royalty-free, irrevocable (except as stated in this section)
patent license to make, have made, use, offer to sell, sell, import,
transfer and otherwise run, modify and propagate the contents of this
implementation of Go, where such license applies only to those patent
claims, both currently owned or controlled by Google and acquired in
the future, licensable by Google that are necessarily infringed by this
implementation of Go.  This grant does not include claims that would be
infringed only as a consequence of further modification of this
implementation.  If you or your agent or exclusive licensee institute or
order or agree to the institution of patent litigation against any
entity (including a cross-claim or counterclaim in a lawsuit) alleging
that this implementation of Go or any code incorporated within this
implementation of Go constitutes direct or contributory patent
infringement, or inducement of patent infringement, then any patent
rights granted to you under this License for this implementation of Go
shall terminate as of the date such litigation is filed.


-------- Dependency
golang.org/x/text
-------- Copyrights
Copyright (c) 2009 The Go Authors. All rights reserved.
Copyright 2014 The Go Authors. All rights reserved.
Copyright 2016 The Go Authors. All rights reserved.
Copyright 2015 The Go Authors. All rights reserved.
Copyright 2017 The Go Authors. All rights reserved.
Copyright 2012 The Go Authors. All rights reserved.
Copyright 2013 The Go Authors. All rights reserved.
Copyright 2019 The Go Authors. All rights reserved.
Copyright 2018 The Go Authors. All rights reserved.
Copyright 2009 The Go Authors. All rights reserved.
Copyright 2011 The Go Authors. All rights reserved.
-------- Patents
Additional IP Rights Grant (Patents)

"This implementation" means the copyrightable works distributed by
Google as part of the Go project.

Google hereby grants to You a perpetual, worldwide, non-exclusive,
no-charge, royalty-free, irrevocable (except as stated in this section)
patent license to make, have made, use, offer to sell, sell, import,
transfer and otherwise run, modify and propagate the contents of this
implementation of Go, where such license applies only to those patent
claims, both currently owned or controlled by Google and acquired in
the future, licensable by Google that are necessarily infringed by this
implementation of Go.  This grant does not include claims that would be
infringed only as a consequence of further modification of this
implementation.  If you or your agent or exclusive licensee institute or
order or agree to the institution of patent litigation against any
entity (including a cross-claim or counterclaim in a lawsuit) alleging
that this implementation of Go or any code incorporated within this
implementation of Go constitutes direct or contributory patent
infringement, or inducement of patent infringement, then any patent
rights granted to you under this License for this implementation of Go
shall terminate as of the date such litigation is filed.


-------- Dependency
golang.org/x/time
-------- Copyrights
Copyright (c) 2009 The Go Authors. All rights reserved.
Copyright 2015 The Go Authors. All rights reserved.
-------- Patents
Additional IP Rights Grant (Patents)

"This implementation" means the copyrightable works distributed by
Google as part of the Go project.

Google hereby grants to You a perpetual, worldwide, non-exclusive,
no-charge, royalty-free, irrevocable (except as stated in this section)
patent license to make, have made, use, offer to sell, sell, import,
transfer and otherwise run, modify and propagate the contents of this
implementation of Go, where such license applies only to those patent
claims, both currently owned or controlled by Google and acquired in
the future, licensable by Google that are necessarily infringed by this
implementation of Go.  This grant does not include claims that would be
infringed only as a consequence of further modification of this
implementation.  If you or your agent or exclusive licensee institute or
order or agree to the institution of patent litigation against any
entity (including a cross-claim or counterclaim in a lawsuit) alleging
that this implementation of Go or any code incorporated within this
implementation of Go constitutes direct or contributory patent
infringement, or inducement of patent infringement, then any patent
rights granted to you under this License for this implementation of Go
shall terminate as of the date such litigation is filed.


-------- Dependency
google.golang.org/protobuf
-------- Copyrights
Copyright (c) 2018 The Go Authors. All rights reserved.
Copyright 2018 The Go Authors. All rights reserved.
Copyright 2019 The Go Authors. All rights reserved.
Copyright 2020 The Go Authors. All rights reserved.
Copyright 2019 The Go Authors. All rights reserved.",
Copyright 2018 The Go Authors. All rights reserved.",
Copyright 2008 Google Inc.  All rights reserved.
Copyright 2021 The Go Authors. All rights reserved.
-------- Patents
Additional IP Rights Grant (Patents)

"This implementation" means the copyrightable works distributed by
Google as part of the Go project.

Google hereby grants to You a perpetual, worldwide, non-exclusive,
no-charge, royalty-free, irrevocable (except as stated in this section)
patent license to make, have made, use, offer to sell, sell, import,
transfer and otherwise run, modify and propagate the contents of this
implementation of Go, where such license applies only to those patent
claims, both currently owned or controlled by Google and acquired in
the future, licensable by Google that are necessarily infringed by this
implementation of Go.  This grant does not include claims that would be
infringed only as a consequence of further modification of this
implementation.  If you or your agent or exclusive licensee institute or
order or agree to the institution of patent litigation against any
entity (including a cross-claim or counterclaim in a lawsuit) alleging
that this implementation of Go or any code incorporated within this
implementation of Go constitutes direct or contributory patent
infringement, or inducement of patent infringement, then any patent
rights granted to you under this License for this implementation of Go
shall terminate as of the date such litigation is filed.


-------- Dependency
gopkg.in/inf.v0
-------- Copyrights
Copyright (c) 2012 PÃ©ter SurÃ¡nyi. Portions Copyright (c) 2009 The Go

-------- Dependencies Summary
github.com/fsnotify/fsnotify
github.com/gogo/protobuf
github.com/golang/protobuf
github.com/google/go-cmp
github.com/google/uuid
github.com/imdario/mergo
github.com/spf13/pflag
golang.org/x/crypto
golang.org/x/net
golang.org/x/oauth2
golang.org/x/sys
golang.org/x/term
golang.org/x/text
golang.org/x/time
google.golang.org/protobuf
gopkg.in/inf.v0

-------- License used by Dependencies
Redistribution and use in source and binary forms, with
or without modification, are permitted provided that the following conditions
are met:

   * Redistributions of source code must retain the above copyright
notice, this list of conditions and the following disclaimer.
   * Redistributions in binary form must reproduce the above
copyright notice, this list of conditions and the following disclaimer
in the documentation and/or other materials provided with the
distribution.
   * Neither the name of Google Inc. nor the names of its
contributors may be used to endorse or promote products derived from
this software without specific prior written permission.

THIS SOFTWARE IS PROVIDED BY THE COPYRIGHT HOLDERS AND CONTRIBUTORS
"AS IS" AND ANY EXPRESS OR IMPLIED WARRANTIES, INCLUDING, BUT NOT
LIMITED TO, THE IMPLIED WARRANTIES OF MERCHANTABILITY AND FITNESS FOR
A PARTICULAR PURPOSE ARE DISCLAIMED. IN NO EVENT SHALL THE COPYRIGHT
OWNER OR CONTRIBUTORS BE LIABLE FOR ANY DIRECT, INDIRECT, INCIDENTAL,
SPECIAL, EXEMPLARY, OR CONSEQUENTIAL DAMAGES (INCLUDING, BUT NOT
LIMITED TO, PROCUREMENT OF SUBSTITUTE GOODS OR SERVICES; LOSS OF USE,
DATA, OR PROFITS; OR BUSINESS INTERRUPTION) HOWEVER CAUSED AND ON ANY
THEORY OF LIABILITY, WHETHER IN CONTRACT, STRICT LIABILITY, OR TORT
(INCLUDING NEGLIGENCE OR OTHERWISE) ARISING IN ANY WAY OUT OF THE USE
OF THIS SOFTWARE, EVEN IF ADVISED OF THE POSSIBILITY OF SUCH DAMAGE.


----------------------- Dependencies Grouped by License ------------
-------- Dependency
github.com/pkg/errors
-------- Copyrights
Copyright (c) 2015, Dave Cheney <dave@cheney.net>

-------- Dependencies Summary
github.com/pkg/errors

-------- License used by Dependencies
Redistribution and use in source and binary forms, with or without
modification, are permitted provided that the following conditions are met:

1. Redistributions of source code must retain the above copyright notice, this
   list of conditions and the following disclaimer.

2. Redistributions in binary form must reproduce the above copyright notice,
   this list of conditions and the following disclaimer in the documentation
   and/or other materials provided with the distribution

THIS SOFTWARE IS PROVIDED BY THE COPYRIGHT HOLDERS AND CONTRIBUTORS "AS IS"
AND ANY EXPRESS OR IMPLIED WARRANTIES, INCLUDING, BUT NOT LIMITED TO, THE
IMPLIED WARRANTIES OF MERCHANTABILITY AND FITNESS FOR A PARTICULAR PURPOSE ARE
DISCLAIMED. IN NO EVENT SHALL THE COPYRIGHT HOLDER OR CONTRIBUTORS BE LIABLE
FOR ANY DIRECT, INDIRECT, INCIDENTAL, SPECIAL, EXEMPLARY, OR CONSEQUENTIAL
DAMAGES (INCLUDING, BUT NOT LIMITED TO, PROCUREMENT OF SUBSTITUTE GOODS OR
SERVICES; LOSS OF USE, DATA, OR PROFITS; OR BUSINESS INTERRUPTION) HOWEVER
CAUSED AND ON ANY THEORY OF LIABILITY, WHETHER IN CONTRACT, STRICT LIABILITY,
OR TORT (INCLUDING NEGLIGENCE OR OTHERWISE) ARISING IN ANY WAY OUT OF THE USE
OF THIS SOFTWARE, EVEN IF ADVISED OF THE POSSIBILITY OF SUCH DAMAGE.

<<<<<<< HEAD
=======
-------- Dependency
go.uber.org/atomic
-------- Copyrights
Copyright (c) 2016 Uber Technologies, Inc.
Copyright (c) 2020 Uber Technologies, Inc.
Copyright (c) 2016-2020 Uber Technologies, Inc.
>>>>>>> a07bafbd


----------------------- Dependencies Grouped by License ------------
-------- Dependency
sigs.k8s.io/yaml
-------- Copyrights
Copyright 2013 The Go Authors. All rights reserved.
Copyright (c) 2014 Sam Ghods
Copyright (c) 2012 The Go Authors. All rights reserved.

-------- Dependencies Summary
sigs.k8s.io/yaml

-------- License used by Dependencies
The MIT License (MIT)

Copyright (c) 2014 Sam Ghods

Permission is hereby granted, free of charge, to any person obtaining a copy
of this software and associated documentation files (the "Software"), to deal
in the Software without restriction, including without limitation the rights
to use, copy, modify, merge, publish, distribute, sublicense, and/or sell
copies of the Software, and to permit persons to whom the Software is
furnished to do so, subject to the following conditions:

The above copyright notice and this permission notice shall be included in all
copies or substantial portions of the Software.

THE SOFTWARE IS PROVIDED "AS IS", WITHOUT WARRANTY OF ANY KIND, EXPRESS OR
IMPLIED, INCLUDING BUT NOT LIMITED TO THE WARRANTIES OF MERCHANTABILITY,
FITNESS FOR A PARTICULAR PURPOSE AND NONINFRINGEMENT. IN NO EVENT SHALL THE
AUTHORS OR COPYRIGHT HOLDERS BE LIABLE FOR ANY CLAIM, DAMAGES OR OTHER
LIABILITY, WHETHER IN AN ACTION OF CONTRACT, TORT OR OTHERWISE, ARISING FROM,
OUT OF OR IN CONNECTION WITH THE SOFTWARE OR THE USE OR OTHER DEALINGS IN THE
SOFTWARE.


Copyright (c) 2012 The Go Authors. All rights reserved.

Redistribution and use in source and binary forms, with or without
modification, are permitted provided that the following conditions are
met:

   * Redistributions of source code must retain the above copyright
notice, this list of conditions and the following disclaimer.
   * Redistributions in binary form must reproduce the above
copyright notice, this list of conditions and the following disclaimer
in the documentation and/or other materials provided with the
distribution.
   * Neither the name of Google Inc. nor the names of its
contributors may be used to endorse or promote products derived from
this software without specific prior written permission.

THIS SOFTWARE IS PROVIDED BY THE COPYRIGHT HOLDERS AND CONTRIBUTORS
"AS IS" AND ANY EXPRESS OR IMPLIED WARRANTIES, INCLUDING, BUT NOT
LIMITED TO, THE IMPLIED WARRANTIES OF MERCHANTABILITY AND FITNESS FOR
A PARTICULAR PURPOSE ARE DISCLAIMED. IN NO EVENT SHALL THE COPYRIGHT
OWNER OR CONTRIBUTORS BE LIABLE FOR ANY DIRECT, INDIRECT, INCIDENTAL,
SPECIAL, EXEMPLARY, OR CONSEQUENTIAL DAMAGES (INCLUDING, BUT NOT
LIMITED TO, PROCUREMENT OF SUBSTITUTE GOODS OR SERVICES; LOSS OF USE,
DATA, OR PROFITS; OR BUSINESS INTERRUPTION) HOWEVER CAUSED AND ON ANY
THEORY OF LIABILITY, WHETHER IN CONTRACT, STRICT LIABILITY, OR TORT
(INCLUDING NEGLIGENCE OR OTHERWISE) ARISING IN ANY WAY OUT OF THE USE
OF THIS SOFTWARE, EVEN IF ADVISED OF THE POSSIBILITY OF SUCH DAMAGE.


----------------------- Dependencies Grouped by License ------------
-------- Dependency
github.com/verrazzano/pkg
-------- Copyrights
<<<<<<< HEAD
Copyright (c) 2021, Oracle and/or its affiliates.
Copyright (c) 2021 Oracle America, Inc. and its affiliates.
Copyright (C) 2021, Oracle and/or its affiliates.
=======
Copyright (c) 2016-2017 Uber Technologies, Inc.
Copyright (c) 2016 Uber Technologies, Inc.
Copyright (c) "*" Uber Technologies, Inc.")
Copyright (c) 2020 Uber Technologies, Inc.
Copyright (c) 2017 Uber Technologies, Inc.
Copyright (c) 2021 Uber Technologies, Inc.
Copyright (c) 2016, 2017 Uber Technologies, Inc.
Copyright (c) 2018 Uber Technologies, Inc.
>>>>>>> a07bafbd

-------- Dependencies Summary
github.com/verrazzano/pkg
github.com/verrazzano/verrazzano-monitoring-operator

-------- License used by Dependencies
The Universal Permissive License (UPL), Version 1.0

Copyright (c) <year> <copyright holders>

The Universal Permissive License (UPL), Version 1.0

Subject to the condition set forth below, permission is hereby granted to any person obtaining a copy of this software, associated documentation and/or data (collectively the "Software"), free of charge and under any and all copyright rights in the Software, and any and all patent rights owned or freely licensable by each licensor hereunder covering either (i) the unmodified Software as contributed to or provided by such licensor, or (ii) the Larger Works (as defined below), to deal in both

(a) the Software, and

(b) any piece of software and/or hardware listed in the lrgrwrks.txt file if one is included with the Software (each a â€œLarger Workâ€ to which the Software is contributed by such licensors),

without restriction, including without limitation the rights to copy, create derivative works of, display, perform, and distribute the Software and make, use, sell, offer for sale, import, export, have made, and have sold the Software and the Larger Work(s), and to sublicense the foregoing rights on either these or other terms.

This license is subject to the following condition:

The above copyright notice and either this complete permission notice or at a minimum a reference to the UPL must be included in all copies or substantial portions of the Software.

THE SOFTWARE IS PROVIDED "AS IS", WITHOUT WARRANTY OF ANY KIND, EXPRESS OR IMPLIED, INCLUDING BUT NOT LIMITED TO THE WARRANTIES OF MERCHANTABILITY, FITNESS FOR A PARTICULAR PURPOSE AND NONINFRINGEMENT. IN NO EVENT SHALL THE AUTHORS OR COPYRIGHT HOLDERS BE LIABLE FOR ANY CLAIM, DAMAGES OR OTHER LIABILITY, WHETHER IN AN ACTION OF CONTRACT, TORT OR OTHERWISE, ARISING FROM, OUT OF OR IN CONNECTION WITH THE SOFTWARE OR THE USE OR OTHER DEALINGS IN THE SOFTWARE.


----------------------- Dependencies Grouped by License ------------
-------- Dependency
github.com/pelletier/go-toml
-------- Copyrights
Copyright (c) 2013 - 2021 Thomas Pelletier, Eric Anderton
Copyright 2016 Google LLC

-------- Dependencies Summary
github.com/pelletier/go-toml

-------- License used by Dependencies
The bulk of github.com/pelletier/go-toml is distributed under the MIT license
(see below), with the exception of localtime.go and localtime.test.go.
Those two files have been copied over from Google's civil library at revision
ed46f5086358513cf8c25f8e3f022cb838a49d66, and are distributed under the Apache
2.0 license (see below).


github.com/pelletier/go-toml:


The MIT License (MIT)

Copyright (c) 2013 - 2021 Thomas Pelletier, Eric Anderton

Permission is hereby granted, free of charge, to any person obtaining a copy
of this software and associated documentation files (the "Software"), to deal
in the Software without restriction, including without limitation the rights
to use, copy, modify, merge, publish, distribute, sublicense, and/or sell
copies of the Software, and to permit persons to whom the Software is
furnished to do so, subject to the following conditions:

The above copyright notice and this permission notice shall be included in all
copies or substantial portions of the Software.

THE SOFTWARE IS PROVIDED "AS IS", WITHOUT WARRANTY OF ANY KIND, EXPRESS OR
IMPLIED, INCLUDING BUT NOT LIMITED TO THE WARRANTIES OF MERCHANTABILITY,
FITNESS FOR A PARTICULAR PURPOSE AND NONINFRINGEMENT. IN NO EVENT SHALL THE
AUTHORS OR COPYRIGHT HOLDERS BE LIABLE FOR ANY CLAIM, DAMAGES OR OTHER
LIABILITY, WHETHER IN AN ACTION OF CONTRACT, TORT OR OTHERWISE, ARISING FROM,
OUT OF OR IN CONNECTION WITH THE SOFTWARE OR THE USE OR OTHER DEALINGS IN THE
SOFTWARE.


localtime.go, localtime_test.go:

Originals:
    https://raw.githubusercontent.com/googleapis/google-cloud-go/ed46f5086358513cf8c25f8e3f022cb838a49d66/civil/civil.go
    https://raw.githubusercontent.com/googleapis/google-cloud-go/ed46f5086358513cf8c25f8e3f022cb838a49d66/civil/civil_test.go
Changes:
    * Renamed files from civil* to localtime*.
    * Package changed from civil to toml.
    * 'Local' prefix added to all structs.
License:
    https://raw.githubusercontent.com/googleapis/google-cloud-go/ed46f5086358513cf8c25f8e3f022cb838a49d66/LICENSE


                                 Apache License
                           Version 2.0, January 2004
                        http://www.apache.org/licenses/

   TERMS AND CONDITIONS FOR USE, REPRODUCTION, AND DISTRIBUTION

   1. Definitions.

      "License" shall mean the terms and conditions for use, reproduction,
      and distribution as defined by Sections 1 through 9 of this document.

      "Licensor" shall mean the copyright owner or entity authorized by
      the copyright owner that is granting the License.

      "Legal Entity" shall mean the union of the acting entity and all
      other entities that control, are controlled by, or are under common
      control with that entity. For the purposes of this definition,
      "control" means (i) the power, direct or indirect, to cause the
      direction or management of such entity, whether by contract or
      otherwise, or (ii) ownership of fifty percent (50%) or more of the
      outstanding shares, or (iii) beneficial ownership of such entity.

      "You" (or "Your") shall mean an individual or Legal Entity
      exercising permissions granted by this License.

      "Source" form shall mean the preferred form for making modifications,
      including but not limited to software source code, documentation
      source, and configuration files.

      "Object" form shall mean any form resulting from mechanical
      transformation or translation of a Source form, including but
      not limited to compiled object code, generated documentation,
      and conversions to other media types.

      "Work" shall mean the work of authorship, whether in Source or
      Object form, made available under the License, as indicated by a
      copyright notice that is included in or attached to the work
      (an example is provided in the Appendix below).

      "Derivative Works" shall mean any work, whether in Source or Object
      form, that is based on (or derived from) the Work and for which the
      editorial revisions, annotations, elaborations, or other modifications
      represent, as a whole, an original work of authorship. For the purposes
      of this License, Derivative Works shall not include works that remain
      separable from, or merely link (or bind by name) to the interfaces of,
      the Work and Derivative Works thereof.

      "Contribution" shall mean any work of authorship, including
      the original version of the Work and any modifications or additions
      to that Work or Derivative Works thereof, that is intentionally
      submitted to Licensor for inclusion in the Work by the copyright owner
      or by an individual or Legal Entity authorized to submit on behalf of
      the copyright owner. For the purposes of this definition, "submitted"
      means any form of electronic, verbal, or written communication sent
      to the Licensor or its representatives, including but not limited to
      communication on electronic mailing lists, source code control systems,
      and issue tracking systems that are managed by, or on behalf of, the
      Licensor for the purpose of discussing and improving the Work, but
      excluding communication that is conspicuously marked or otherwise
      designated in writing by the copyright owner as "Not a Contribution."

      "Contributor" shall mean Licensor and any individual or Legal Entity
      on behalf of whom a Contribution has been received by Licensor and
      subsequently incorporated within the Work.

   2. Grant of Copyright License. Subject to the terms and conditions of
      this License, each Contributor hereby grants to You a perpetual,
      worldwide, non-exclusive, no-charge, royalty-free, irrevocable
      copyright license to reproduce, prepare Derivative Works of,
      publicly display, publicly perform, sublicense, and distribute the
      Work and such Derivative Works in Source or Object form.

   3. Grant of Patent License. Subject to the terms and conditions of
      this License, each Contributor hereby grants to You a perpetual,
      worldwide, non-exclusive, no-charge, royalty-free, irrevocable
      (except as stated in this section) patent license to make, have made,
      use, offer to sell, sell, import, and otherwise transfer the Work,
      where such license applies only to those patent claims licensable
      by such Contributor that are necessarily infringed by their
      Contribution(s) alone or by combination of their Contribution(s)
      with the Work to which such Contribution(s) was submitted. If You
      institute patent litigation against any entity (including a
      cross-claim or counterclaim in a lawsuit) alleging that the Work
      or a Contribution incorporated within the Work constitutes direct
      or contributory patent infringement, then any patent licenses
      granted to You under this License for that Work shall terminate
      as of the date such litigation is filed.

   4. Redistribution. You may reproduce and distribute copies of the
      Work or Derivative Works thereof in any medium, with or without
      modifications, and in Source or Object form, provided that You
      meet the following conditions:

      (a) You must give any other recipients of the Work or
          Derivative Works a copy of this License; and

      (b) You must cause any modified files to carry prominent notices
          stating that You changed the files; and

      (c) You must retain, in the Source form of any Derivative Works
          that You distribute, all copyright, patent, trademark, and
          attribution notices from the Source form of the Work,
          excluding those notices that do not pertain to any part of
          the Derivative Works; and

      (d) If the Work includes a "NOTICE" text file as part of its
          distribution, then any Derivative Works that You distribute must
          include a readable copy of the attribution notices contained
          within such NOTICE file, excluding those notices that do not
          pertain to any part of the Derivative Works, in at least one
          of the following places: within a NOTICE text file distributed
          as part of the Derivative Works; within the Source form or
          documentation, if provided along with the Derivative Works; or,
          within a display generated by the Derivative Works, if and
          wherever such third-party notices normally appear. The contents
          of the NOTICE file are for informational purposes only and
          do not modify the License. You may add Your own attribution
          notices within Derivative Works that You distribute, alongside
          or as an addendum to the NOTICE text from the Work, provided
          that such additional attribution notices cannot be construed
          as modifying the License.

      You may add Your own copyright statement to Your modifications and
      may provide additional or different license terms and conditions
      for use, reproduction, or distribution of Your modifications, or
      for any such Derivative Works as a whole, provided Your use,
      reproduction, and distribution of the Work otherwise complies with
      the conditions stated in this License.

   5. Submission of Contributions. Unless You explicitly state otherwise,
      any Contribution intentionally submitted for inclusion in the Work
      by You to the Licensor shall be under the terms and conditions of
      this License, without any additional terms or conditions.
      Notwithstanding the above, nothing herein shall supersede or modify
      the terms of any separate license agreement you may have executed
      with Licensor regarding such Contributions.

   6. Trademarks. This License does not grant permission to use the trade
      names, trademarks, service marks, or product names of the Licensor,
      except as required for reasonable and customary use in describing the
      origin of the Work and reproducing the content of the NOTICE file.

   7. Disclaimer of Warranty. Unless required by applicable law or
      agreed to in writing, Licensor provides the Work (and each
      Contributor provides its Contributions) on an "AS IS" BASIS,
      WITHOUT WARRANTIES OR CONDITIONS OF ANY KIND, either express or
      implied, including, without limitation, any warranties or conditions
      of TITLE, NON-INFRINGEMENT, MERCHANTABILITY, or FITNESS FOR A
      PARTICULAR PURPOSE. You are solely responsible for determining the
      appropriateness of using or redistributing the Work and assume any
      risks associated with Your exercise of permissions under this License.

   8. Limitation of Liability. In no event and under no legal theory,
      whether in tort (including negligence), contract, or otherwise,
      unless required by applicable law (such as deliberate and grossly
      negligent acts) or agreed to in writing, shall any Contributor be
      liable to You for damages, including any direct, indirect, special,
      incidental, or consequential damages of any character arising as a
      result of this License or out of the use or inability to use the
      Work (including but not limited to damages for loss of goodwill,
      work stoppage, computer failure or malfunction, or any and all
      other commercial damages or losses), even if such Contributor
      has been advised of the possibility of such damages.

   9. Accepting Warranty or Additional Liability. While redistributing
      the Work or Derivative Works thereof, You may choose to offer,
      and charge a fee for, acceptance of support, warranty, indemnity,
      or other liability obligations and/or rights consistent with this
      License. However, in accepting such obligations, You may act only
      on Your own behalf and on Your sole responsibility, not on behalf
      of any other Contributor, and only if You agree to indemnify,
      defend, and hold each Contributor harmless for any liability
      incurred by, or claims asserted against, such Contributor by reason
      of your accepting any such warranty or additional liability.

   END OF TERMS AND CONDITIONS

   APPENDIX: How to apply the Apache License to your work.

      To apply the Apache License to your work, attach the following
      boilerplate notice, with the fields enclosed by brackets "[]"
      replaced with your own identifying information. (Don't include
      the brackets!)  The text should be enclosed in the appropriate
      comment syntax for the file format. We also recommend that a
      file or class name and description of purpose be included on the
      same "printed page" as the copyright notice for easier
      identification within third-party archives.

   Copyright [yyyy] [name of copyright owner]

   Licensed under the Apache License, Version 2.0 (the "License");
   you may not use this file except in compliance with the License.
   You may obtain a copy of the License at

       http://www.apache.org/licenses/LICENSE-2.0

   Unless required by applicable law or agreed to in writing, software
   distributed under the License is distributed on an "AS IS" BASIS,
   WITHOUT WARRANTIES OR CONDITIONS OF ANY KIND, either express or implied.
   See the License for the specific language governing permissions and
   limitations under the License.


ATTRIBUTION-HELPER-GENERATED:
<<<<<<< HEAD
License file based on go.mod with md5 sum: c425629b291512d04a7b18579feb2923
=======
License file based on go.mod with md5 sum: 8e78a2592e9cdcdf411d9c3103ed4bf3
>>>>>>> a07bafbd
<|MERGE_RESOLUTION|>--- conflicted
+++ resolved
@@ -1,9 +1,5 @@
 github.com/verrazzano/verrazzano-monitoring-operator
 -------- Copyrights
-<<<<<<< HEAD
-Copyright (c) 2020 Oracle America, Inc. and its affiliates.
-=======
->>>>>>> a07bafbd
 Copyright (C) 2020, 2022, Oracle and/or its affiliates.
 Copyright (c) 2020 Oracle America, Inc. and its affiliates. 
 Copyright (c) 2020, 2022, Oracle and/or its affiliates.
@@ -11,46 +7,60 @@
 Copyright 2019 The Kubernetes Authors.
 Copyright (C) 2022, Oracle and/or its affiliates.
 Copyright (c) 2022, Oracle and/or its affiliates.
-<<<<<<< HEAD
-Copyright (c) 2020, 2021, Oracle and/or its affiliates.
-Copyright (C) 2021, Oracle and/or its affiliates.
-=======
 Copyright (C) 2021, Oracle and/or its affiliates.
 Copyright (c) 2020, 2021, Oracle and/or its affiliates.
->>>>>>> a07bafbd
 Copyright (C) 2021, 2022, Oracle and/or its affiliates.
 Copyright (C) 2020, 2021, Oracle and/or its affiliates.
 
 -------- License
+Copyright (c) 2020 Oracle America, Inc. and its affiliates. 
+
 The Universal Permissive License (UPL), Version 1.0
 
-Copyright (c) <year> <copyright holders>
-
-The Universal Permissive License (UPL), Version 1.0
-
-Subject to the condition set forth below, permission is hereby granted to any person obtaining a copy of this software, associated documentation and/or data (collectively the "Software"), free of charge and under any and all copyright rights in the Software, and any and all patent rights owned or freely licensable by each licensor hereunder covering either (i) the unmodified Software as contributed to or provided by such licensor, or (ii) the Larger Works (as defined below), to deal in both
+Subject to the condition set forth below, permission is hereby granted to any 
+person obtaining a copy of this software, associated documentation and/or data 
+(collectively the "Software"), free of charge and under any and all copyright 
+rights in the Software, and any and all patent rights owned or freely licensable 
+by each licensor hereunder covering either (i) the unmodified Software as 
+contributed to or provided by such licensor, or (ii) the Larger Works (as 
+defined below), to deal in both
 
 (a) the Software, and
 
-(b) any piece of software and/or hardware listed in the lrgrwrks.txt file if one is included with the Software (each a â€œLarger Workâ€ to which the Software is contributed by such licensors),
-
-without restriction, including without limitation the rights to copy, create derivative works of, display, perform, and distribute the Software and make, use, sell, offer for sale, import, export, have made, and have sold the Software and the Larger Work(s), and to sublicense the foregoing rights on either these or other terms.
+(b) any piece of software and/or hardware listed in the lrgrwrks.txt file if 
+one is included with the Software (each a ¿Larger Work¿ to which the Software 
+is contributed by such licensors),
+
+without restriction, including without limitation the rights to copy, create 
+derivative works of, display, perform, and distribute the Software and make, 
+use, sell, offer for sale, import, export, have made, and have sold the 
+Software and the Larger Work(s), and to sublicense the foregoing rights on 
+either these or other terms.
 
 This license is subject to the following condition:
 
-The above copyright notice and either this complete permission notice or at a minimum a reference to the UPL must be included in all copies or substantial portions of the Software.
-
-THE SOFTWARE IS PROVIDED "AS IS", WITHOUT WARRANTY OF ANY KIND, EXPRESS OR IMPLIED, INCLUDING BUT NOT LIMITED TO THE WARRANTIES OF MERCHANTABILITY, FITNESS FOR A PARTICULAR PURPOSE AND NONINFRINGEMENT. IN NO EVENT SHALL THE AUTHORS OR COPYRIGHT HOLDERS BE LIABLE FOR ANY CLAIM, DAMAGES OR OTHER LIABILITY, WHETHER IN AN ACTION OF CONTRACT, TORT OR OTHERWISE, ARISING FROM, OUT OF OR IN CONNECTION WITH THE SOFTWARE OR THE USE OR OTHER DEALINGS IN THE SOFTWARE.
+The above copyright notice and either this complete permission notice or at a 
+minimum a reference to the UPL must be included in all copies or substantial 
+portions of the Software.
+
+THE SOFTWARE IS PROVIDED "AS IS", WITHOUT WARRANTY OF ANY KIND, EXPRESS OR 
+IMPLIED, INCLUDING BUT NOT LIMITED TO THE WARRANTIES OF MERCHANTABILITY, 
+FITNESS FOR A PARTICULAR PURPOSE AND NONINFRINGEMENT. IN NO EVENT SHALL THE 
+AUTHORS OR COPYRIGHT HOLDERS BE LIABLE FOR ANY CLAIM, DAMAGES OR OTHER 
+LIABILITY, WHETHER IN AN ACTION OF CONTRACT, TORT OR OTHERWISE, ARISING FROM, 
+OUT OF OR IN CONNECTION WITH THE SOFTWARE OR THE USE OR OTHER DEALINGS IN 
+THE SOFTWARE.
 
 
 ----------------------- Dependencies Grouped by License ------------
 -------- Dependency
 gopkg.in/yaml.v3
 -------- Copyrights
+Copyright 2011-2016 Canonical Ltd.
+copyright staring in 2011 when the project was ported over:
+Copyright (c) 2006-2010 Kirill Simonov
+Copyright (c) 2006-2011 Kirill Simonov
 Copyright (c) 2011-2019 Canonical Ltd
-Copyright (c) 2006-2010 Kirill Simonov
-Copyright 2011-2016 Canonical Ltd.
-Copyright (c) 2006-2011 Kirill Simonov
 -------- Notices
 Copyright 2011-2016 Canonical Ltd.
 
@@ -125,129 +135,96 @@
 
 ----------------------- Dependencies Grouped by License ------------
 -------- Dependency
-github.com/go-logr/logr
--------- Copyrights
-Copyright 2021 The logr Authors.
-Copyright 2020 The logr Authors.
-Copyright 2019 The logr Authors.
-
--------- Dependency
-github.com/go-logr/zapr
--------- Copyrights
-Copyright 2019 The logr Authors.
-Copyright 2021 The logr Authors.
-Copyright 2018 Solly Ross
-Copyright 2020 The Kubernetes Authors.
-
--------- Dependency
-github.com/golang/groupcache
--------- Copyrights
-Copyright 2012 Google Inc.
-Copyright 2013 Google Inc.
-
--------- Dependency
-github.com/google/gofuzz
--------- Copyrights
-Copyright 2014 Google Inc. All rights reserved.
-
--------- Dependency
-github.com/googleapis/gnostic
--------- Copyrights
-Copyright 2017-2020, Google LLC.
-Copyright 2019 Google LLC. All Rights Reserved.
-Copyright 2017 Google LLC. All Rights Reserved.
-Copyright 2020 Google LLC. All Rights Reserved.
-Copyright 2018 Google LLC. All Rights Reserved.
-Copyright 2020 Google LLC. All Rights Reserved.\n" +
-
--------- Dependency
-github.com/matttproud/golang_protobuf_extensions
--------- Copyrights
-Copyright 2012 Matt T. Proud (matt.proud@gmail.com)
-Copyright 2013 Matt T. Proud
-Copyright 2016 Matt T. Proud
--------- Notices
-Copyright 2012 Matt T. Proud (matt.proud@gmail.com)
-
-
--------- Dependency
-github.com/moby/spdystream
--------- Copyrights
-Copyright 2014-2021 Docker Inc.
-Copyright 2013-2021 Docker, inc. Released under the [Apache 2.0 license](LICENSE).
-Copyright 2013 The Go Authors. All rights reserved.
-Copyright 2011 The Go Authors. All rights reserved.
--------- Notices
-SpdyStream
-Copyright 2014-2021 Docker Inc.
-
-This product includes software developed at
-Docker Inc. (https://www.docker.com/).
-
-
--------- Dependency
-github.com/modern-go/concurrent
--------- Copyrights
-  (no copyright notices found)
-
--------- Dependency
-github.com/modern-go/reflect2
--------- Copyrights
-  (no copyright notices found)
-
--------- Dependency
-github.com/prometheus/client_golang
--------- Copyrights
-Copyright 2018 The Prometheus Authors
-Copyright 2012-2015 The Prometheus Authors
-Copyright 2013-2015 Blake Mizerany, BjÃ¶rn Rabenstein
-Copyright 2010 The Go Authors
-Copyright 2013 Matt T. Proud
-Copyright 2019 The Prometheus Authors
-Copyright 2015 The Prometheus Authors
-Copyright 2014 The Prometheus Authors
-Copyright 2022 The Prometheus Authors
-Copyright 2021 The Prometheus Authors
-Copyright 2017 The Prometheus Authors
-Copyright 2016 The Prometheus Authors
-Copyright 2020 The Prometheus Authors
-Copyright (c) 2013, The Prometheus Authors
--------- Notices
-Prometheus instrumentation library for Go applications
-Copyright 2012-2015 The Prometheus Authors
-
-This product includes software developed at
-SoundCloud Ltd. (http://soundcloud.com/).
-
-
-The following components are included in this product:
-
-perks - a fork of https://github.com/bmizerany/perks
-https://github.com/beorn7/perks
-Copyright 2013-2015 Blake Mizerany, BjÃ¶rn Rabenstein
-See https://github.com/beorn7/perks/blob/master/README.md for license details.
-
-Go support for Protocol Buffers - Google's data interchange format
-http://github.com/golang/protobuf/
-Copyright 2010 The Go Authors
-See source code for license details.
-
-Support for streaming Protocol Buffer messages for the Go language (golang).
-https://github.com/matttproud/golang_protobuf_extensions
-Copyright 2013 Matt T. Proud
-Licensed under the Apache License, Version 2.0
-
-
--------- Dependency
-github.com/prometheus/client_model
--------- Copyrights
-<<<<<<< HEAD
-Copyright 2012-2015 The Prometheus Authors
-Copyright 2013 Prometheus Team
--------- Notices
-Data model artifacts for Prometheus.
-Copyright 2012-2015 The Prometheus Authors
-=======
+github.com/evanphx/json-patch
+-------- Copyrights
+Copyright (c) 2014, Evan Phoenix
+
+-------- Dependencies Summary
+github.com/evanphx/json-patch
+
+-------- License used by Dependencies
+Copyright (c) 2014, Evan Phoenix
+All rights reserved.
+
+Redistribution and use in source and binary forms, with or without 
+modification, are permitted provided that the following conditions are met:
+
+* Redistributions of source code must retain the above copyright notice, this
+  list of conditions and the following disclaimer.
+* Redistributions in binary form must reproduce the above copyright notice,
+  this list of conditions and the following disclaimer in the documentation
+  and/or other materials provided with the distribution.
+* Neither the name of the Evan Phoenix nor the names of its contributors 
+  may be used to endorse or promote products derived from this software 
+  without specific prior written permission.
+
+THIS SOFTWARE IS PROVIDED BY THE COPYRIGHT HOLDERS AND CONTRIBUTORS "AS IS" 
+AND ANY EXPRESS OR IMPLIED WARRANTIES, INCLUDING, BUT NOT LIMITED TO, THE 
+IMPLIED WARRANTIES OF MERCHANTABILITY AND FITNESS FOR A PARTICULAR PURPOSE ARE 
+DISCLAIMED. IN NO EVENT SHALL THE COPYRIGHT OWNER OR CONTRIBUTORS BE LIABLE 
+FOR ANY DIRECT, INDIRECT, INCIDENTAL, SPECIAL, EXEMPLARY, OR CONSEQUENTIAL 
+DAMAGES (INCLUDING, BUT NOT LIMITED TO, PROCUREMENT OF SUBSTITUTE GOODS OR 
+SERVICES; LOSS OF USE, DATA, OR PROFITS; OR BUSINESS INTERRUPTION) HOWEVER 
+CAUSED AND ON ANY THEORY OF LIABILITY, WHETHER IN CONTRACT, STRICT LIABILITY, 
+OR TORT (INCLUDING NEGLIGENCE OR OTHERWISE) ARISING IN ANY WAY OUT OF THE USE 
+OF THIS SOFTWARE, EVEN IF ADVISED OF THE POSSIBILITY OF SUCH DAMAGE.
+
+
+----------------------- Dependencies Grouped by License ------------
+-------- Dependency
+github.com/verrazzano/pkg
+-------- Copyrights
+Copyright (c) 2021, Oracle and/or its affiliates.
+Copyright (c) 2021 Oracle America, Inc. and its affiliates.
+Copyright (C) 2021, Oracle and/or its affiliates.
+
+-------- Dependencies Summary
+github.com/verrazzano/pkg
+
+-------- License used by Dependencies
+Copyright (c) 2021 Oracle America, Inc. and its affiliates.
+
+The Universal Permissive License (UPL), Version 1.0
+
+Subject to the condition set forth below, permission is hereby granted to any 
+person obtaining a copy of this software, associated documentation and/or data 
+(collectively the "Software"), free of charge and under any and all copyright 
+rights in the Software, and any and all patent rights owned or freely licensable 
+by each licensor hereunder covering either (i) the unmodified Software as 
+contributed to or provided by such licensor, or (ii) the Larger Works (as 
+defined below), to deal in both
+
+(a) the Software, and
+
+(b) any piece of software and/or hardware listed in the lrgrwrks.txt file if 
+one is included with the Software (each a ¿Larger Work¿ to which the Software 
+is contributed by such licensors),
+
+without restriction, including without limitation the rights to copy, create 
+derivative works of, display, perform, and distribute the Software and make, 
+use, sell, offer for sale, import, export, have made, and have sold the 
+Software and the Larger Work(s), and to sublicense the foregoing rights on 
+either these or other terms.
+
+This license is subject to the following condition:
+
+The above copyright notice and either this complete permission notice or at a 
+minimum a reference to the UPL must be included in all copies or substantial 
+portions of the Software.
+
+THE SOFTWARE IS PROVIDED "AS IS", WITHOUT WARRANTY OF ANY KIND, EXPRESS OR 
+IMPLIED, INCLUDING BUT NOT LIMITED TO THE WARRANTIES OF MERCHANTABILITY, 
+FITNESS FOR A PARTICULAR PURPOSE AND NONINFRINGEMENT. IN NO EVENT SHALL THE 
+AUTHORS OR COPYRIGHT HOLDERS BE LIABLE FOR ANY CLAIM, DAMAGES OR OTHER 
+LIABILITY, WHETHER IN AN ACTION OF CONTRACT, TORT OR OTHERWISE, ARISING FROM, 
+OUT OF OR IN CONNECTION WITH THE SOFTWARE OR THE USE OR OTHER DEALINGS IN 
+THE SOFTWARE.
+
+
+----------------------- Dependencies Grouped by License ------------
+-------- Dependency
+sigs.k8s.io/json
+-------- Copyrights
 Copyright 2021 The Kubernetes Authors.
 Copyright (c) 2009 The Go Authors. All rights reserved.
 Copyright 2011 The Go Authors. All rights reserved.
@@ -256,96 +233,75 @@
 Copyright 2010 The Go Authors. All rights reserved.
 Copyright 2018 The Go Authors. All rights reserved.
 Copyright 2019 The Go Authors. All rights reserved.
->>>>>>> a07bafbd
-
-This product includes software developed at
-SoundCloud Ltd. (http://soundcloud.com/).
-
-
--------- Dependency
-github.com/prometheus/common
--------- Copyrights
-Copyright 2015 The Prometheus Authors
-Copyright 2018 The Prometheus Authors
-Copyright 2016 The Prometheus Authors
-Copyright 2021 The Prometheus Authors
-Copyright 2014 The Prometheus Authors
-Copyright 2020 The Prometheus Authors
-Copyright 2019 The Prometheus Authors
-Copyright (c) 2011, Open Knowledge Foundation Ltd.
-Copyright 2013 The Prometheus Authors
-Copyright 2017 The Prometheus Authors
--------- Notices
-Common libraries shared by Prometheus Go components.
-Copyright 2015 The Prometheus Authors
-
-This product includes software developed at
-SoundCloud Ltd. (http://soundcloud.com/).
-
-
--------- Dependency
-github.com/prometheus/procfs
--------- Copyrights
-Copyright 2019 The Prometheus Authors
-Copyright 2014-2015 The Prometheus Authors
-Copyright 2018 The Prometheus Authors
-Copyright 2017 The Prometheus Authors
-Copyright 2020 The Prometheus Authors
-Copyright 2021 The Prometheus Authors
-Copyright 2014 Prometheus Team
-Copyright 2017 Prometheus Team
--------- Notices
-procfs provides functions to retrieve system, kernel and process
-metrics from the pseudo-filesystem proc.
-
-Copyright 2014-2015 The Prometheus Authors
-
-This product includes software developed at
-SoundCloud Ltd. (http://soundcloud.com/).
-
-
--------- Dependency
-github.com/spf13/afero
--------- Copyrights
-Copyright Â© 2014 Steve Francia <spf@spf13.com>.
-Copyright 2009 The Go Authors. All rights reserved.
-Copyright 2013 tsuru authors. All rights reserved.
-Copyright Â© 2018 Steve Francia <spf@spf13.com>.
-Copyright Â© 2016 Steve Francia <spf@spf13.com>.
-Copyright Â© 2015 Steve Francia <spf@spf13.com>.
-Copyright Â© 2015 Jerry Jacobs <jerry.jacobs@xor-gate.org>.
-Copyright 2016-present BjÃ¸rn Erik Pedersen <bjorn.erik.pedersen@gmail.com>
-
--------- Dependency
-gomodules.xyz/jsonpatch/v2
--------- Copyrights
-  (no copyright notices found)
-
--------- Dependency
-gopkg.in/ini.v1
--------- Copyrights
-Copyright 2019 Unknwon
-Copyright 2017 Unknwon
-Copyright 2014 Unknwon
-Copyright 2016 Unknwon
-Copyright 2015 Unknwon
-
--------- Dependency
-gopkg.in/yaml.v2
--------- Copyrights
-Copyright 2011-2016 Canonical Ltd.
-Copyright (c) 2006 Kirill Simonov
--------- Notices
-Copyright 2011-2016 Canonical Ltd.
-
-Licensed under the Apache License, Version 2.0 (the "License");
-you may not use this file except in compliance with the License.
-You may obtain a copy of the License at
-
-    http://www.apache.org/licenses/LICENSE-2.0
-
-<<<<<<< HEAD
-=======
+
+-------- Dependencies Summary
+sigs.k8s.io/json
+
+-------- License used by Dependencies
+Files other than internal/golang/* licensed under:
+
+
+                                 Apache License
+                           Version 2.0, January 2004
+                        http://www.apache.org/licenses/
+
+   TERMS AND CONDITIONS FOR USE, REPRODUCTION, AND DISTRIBUTION
+
+   1. Definitions.
+
+      "License" shall mean the terms and conditions for use, reproduction,
+      and distribution as defined by Sections 1 through 9 of this document.
+
+      "Licensor" shall mean the copyright owner or entity authorized by
+      the copyright owner that is granting the License.
+
+      "Legal Entity" shall mean the union of the acting entity and all
+      other entities that control, are controlled by, or are under common
+      control with that entity. For the purposes of this definition,
+      "control" means (i) the power, direct or indirect, to cause the
+      direction or management of such entity, whether by contract or
+      otherwise, or (ii) ownership of fifty percent (50%) or more of the
+      outstanding shares, or (iii) beneficial ownership of such entity.
+
+      "You" (or "Your") shall mean an individual or Legal Entity
+      exercising permissions granted by this License.
+
+      "Source" form shall mean the preferred form for making modifications,
+      including but not limited to software source code, documentation
+      source, and configuration files.
+
+      "Object" form shall mean any form resulting from mechanical
+      transformation or translation of a Source form, including but
+      not limited to compiled object code, generated documentation,
+      and conversions to other media types.
+
+      "Work" shall mean the work of authorship, whether in Source or
+      Object form, made available under the License, as indicated by a
+      copyright notice that is included in or attached to the work
+      (an example is provided in the Appendix below).
+
+      "Derivative Works" shall mean any work, whether in Source or Object
+      form, that is based on (or derived from) the Work and for which the
+      editorial revisions, annotations, elaborations, or other modifications
+      represent, as a whole, an original work of authorship. For the purposes
+      of this License, Derivative Works shall not include works that remain
+      separable from, or merely link (or bind by name) to the interfaces of,
+      the Work and Derivative Works thereof.
+
+      "Contribution" shall mean any work of authorship, including
+      the original version of the Work and any modifications or additions
+      to that Work or Derivative Works thereof, that is intentionally
+      submitted to Licensor for inclusion in the Work by the copyright owner
+      or by an individual or Legal Entity authorized to submit on behalf of
+      the copyright owner. For the purposes of this definition, "submitted"
+      means any form of electronic, verbal, or written communication sent
+      to the Licensor or its representatives, including but not limited to
+      communication on electronic mailing lists, source code control systems,
+      and issue tracking systems that are managed by, or on behalf of, the
+      Licensor for the purpose of discussing and improving the Work, but
+      excluding communication that is conspicuously marked or otherwise
+      designated in writing by the copyright owner as "Not a Contribution."
+
       "Contributor" shall mean Licensor and any individual or Legal Entity
       on behalf of whom a Contribution has been received by Licensor and
       subsequently incorporated within the Work.
@@ -721,7 +677,6 @@
 
     http://www.apache.org/licenses/LICENSE-2.0
 
->>>>>>> a07bafbd
 Unless required by applicable law or agreed to in writing, software
 distributed under the License is distributed on an "AS IS" BASIS,
 WITHOUT WARRANTIES OR CONDITIONS OF ANY KIND, either express or implied.
@@ -734,6 +689,7 @@
 -------- Copyrights
 Copyright 2019 The Kubernetes Authors.
 Copyright 2017 The Kubernetes Authors.
+Copyright The Kubernetes Authors.
 Copyright 2016 The Kubernetes Authors.
 Copyright 2015 The Kubernetes Authors.
 Copyright 2021 The Kubernetes Authors.
@@ -745,10 +701,7 @@
 -------- Copyrights
 Copyright 2019 The Kubernetes Authors.
 Copyright 2017 The Kubernetes Authors.
-<<<<<<< HEAD
-=======
 Copyright The Kubernetes Authors.
->>>>>>> a07bafbd
 Copyright 2018 The Kubernetes Authors.
 Copyright 2021 The Kubernetes Authors.
 Copyright 2020 The Kubernetes Authors.
@@ -762,15 +715,11 @@
 Copyright 2017 The Kubernetes Authors.
 Copyright 2014 The Kubernetes Authors.
 Copyright 2020 The Kubernetes Authors.
-<<<<<<< HEAD
-=======
 Copyright 2019 The Kubernetes Authors.
 Copyright 2015 The Kubernetes Authors.
 Copyright 2018 The Kubernetes Authors.
->>>>>>> a07bafbd
 Copyright 2016 The Kubernetes Authors.
-Copyright 2015 The Kubernetes Authors.
-Copyright 2018 The Kubernetes Authors.
+Copyright The Kubernetes Authors.
 Copyright 2009 The Go Authors. All rights reserved.
 Copyright (c) 2009 The Go Authors. All rights reserved.
 Copyright 2013 The Go Authors. All rights reserved.
@@ -778,13 +727,11 @@
 -------- Dependency
 k8s.io/client-go
 -------- Copyrights
+Copyright The Kubernetes Authors.
 Copyright 2021 The Kubernetes Authors.
 Copyright 2017 The Kubernetes Authors.
 Copyright 2018 The Kubernetes Authors.
-<<<<<<< HEAD
-=======
 Copyright 2016 The Kubernetes Authors.
->>>>>>> a07bafbd
 Copyright 2019 The Kubernetes Authors.
 Copyright 2015 The Kubernetes Authors.
 Copyright 2014 The Kubernetes Authors.
@@ -792,18 +739,6 @@
 Copyright (c) 2009 The Go Authors. All rights reserved.
 
 -------- Dependency
-k8s.io/component-base
--------- Copyrights
-Copyright 2021 The Kubernetes Authors.
-Copyright 2017 The Kubernetes Authors.
-Copyright 2014 The Kubernetes Authors.
-Copyright 2016 The Kubernetes Authors.
-Copyright 2018 The Kubernetes Authors.
-Copyright 2019 The Kubernetes Authors.
-Copyright 2015 The Kubernetes Authors.
-Copyright 2020 The Kubernetes Authors.
-
--------- Dependency
 k8s.io/klog/v2
 -------- Copyrights
 Copyright 2020 The Kubernetes Authors.
@@ -813,31 +748,26 @@
 k8s.io/kube-openapi
 -------- Copyrights
 Copyright 2018 The Kubernetes Authors.
-<<<<<<< HEAD
-Copyright 2017 The Kubernetes Authors.
-Copyright 2021 The Kubernetes Authors.
-Copyright 2016 The Kubernetes Authors.
-=======
 Copyright The Kubernetes Authors.
 Copyright 2016 The Kubernetes Authors.
 Copyright 2017 The Kubernetes Authors.
 Copyright 2021 The Kubernetes Authors.
->>>>>>> a07bafbd
 Copyright 2020 The Kubernetes Authors.
 Copyright 2019 The Kubernetes Authors.
 Copyright 2015 go-swagger maintainers
 Copyright 2017 go-swagger maintainers
+Copyright (C) MongoDB, Inc. 2017-present.
 
 -------- Dependency
 k8s.io/utils
 -------- Copyrights
 Copyright 2018 The Kubernetes Authors.
 Copyright 2017 The Kubernetes Authors.
-Copyright 2016 The Kubernetes Authors.
+Copyright 2021 The Kubernetes Authors.
 Copyright 2014 The Kubernetes Authors.
 Copyright 2015 The Kubernetes Authors.
 Copyright 2020 The Kubernetes Authors.
-Copyright 2021 The Kubernetes Authors.
+Copyright 2016 The Kubernetes Authors.
 Copyright 2019 The Kubernetes Authors.
 Copyright (c) 2009 The Go Authors. All rights reserved.
 Copyright 2010 The Go Authors. All rights reserved.
@@ -872,22 +802,17 @@
 github.com/google/gofuzz
 github.com/googleapis/gnostic
 github.com/matttproud/golang_protobuf_extensions
-github.com/moby/spdystream
 github.com/modern-go/concurrent
 github.com/modern-go/reflect2
 github.com/prometheus/client_golang
 github.com/prometheus/client_model
 github.com/prometheus/common
 github.com/prometheus/procfs
-github.com/spf13/afero
-gomodules.xyz/jsonpatch/v2
-gopkg.in/ini.v1
 gopkg.in/yaml.v2
 k8s.io/api
 k8s.io/apiextensions-apiserver
 k8s.io/apimachinery
 k8s.io/client-go
-k8s.io/component-base
 k8s.io/klog/v2
 k8s.io/kube-openapi
 k8s.io/utils
@@ -895,281 +820,7 @@
 sigs.k8s.io/structured-merge-diff/v4
 
 -------- License used by Dependencies
-Apache License
-
-Version 2.0, January 2004
-
-http://www.apache.org/licenses/
-
-TERMS AND CONDITIONS FOR USE, REPRODUCTION, AND DISTRIBUTION
-
-1. Definitions.
-
-"License" shall mean the terms and conditions for use, reproduction, and
-distribution as defined by Sections 1 through 9 of this document.
-
-"Licensor" shall mean the copyright owner or entity authorized by the
-copyright owner that is granting the License.
-
-"Legal Entity" shall mean the union of the acting entity and all other
-entities that control, are controlled by, or are under common control with
-that entity. For the purposes of this definition, "control" means (i) the
-power, direct or indirect, to cause the direction or management of such
-entity, whether by contract or otherwise, or (ii) ownership of fifty percent
-(50%) or more of the outstanding shares, or (iii) beneficial ownership of such
-entity.
-
-"You" (or "Your") shall mean an individual or Legal Entity exercising
-permissions granted by this License.
-
-"Source" form shall mean the preferred form for making modifications,
-including but not limited to software source code, documentation source, and
-configuration files.
-
-"Object" form shall mean any form resulting from mechanical transformation or
-translation of a Source form, including but not limited to compiled object
-code, generated documentation, and conversions to other media types.
-
-"Work" shall mean the work of authorship, whether in Source or Object form,
-made available under the License, as indicated by a copyright notice that is
-included in or attached to the work (an example is provided in the Appendix
-below).
-
-"Derivative Works" shall mean any work, whether in Source or Object form, that
-is based on (or derived from) the Work and for which the editorial revisions,
-annotations, elaborations, or other modifications represent, as a whole, an
-original work of authorship. For the purposes of this License, Derivative
-Works shall not include works that remain separable from, or merely link (or
-bind by name) to the interfaces of, the Work and Derivative Works thereof.
-
-"Contribution" shall mean any work of authorship, including the original
-version of the Work and any modifications or additions to that Work or
-Derivative Works thereof, that is intentionally submitted to Licensor for
-inclusion in the Work by the copyright owner or by an individual or Legal
-Entity authorized to submit on behalf of the copyright owner. For the purposes
-of this definition, "submitted" means any form of electronic, verbal, or
-written communication sent to the Licensor or its representatives, including
-but not limited to communication on electronic mailing lists, source code
-control systems, and issue tracking systems that are managed by, or on behalf
-of, the Licensor for the purpose of discussing and improving the Work, but
-excluding communication that is conspicuously marked or otherwise designated
-in writing by the copyright owner as "Not a Contribution."
-
-"Contributor" shall mean Licensor and any individual or Legal Entity on behalf
-of whom a Contribution has been received by Licensor and subsequently
-incorporated within the Work.
-
-2. Grant of Copyright License. Subject to the terms and conditions of this License, each Contributor hereby grants to You a perpetual, worldwide, non-exclusive, no-charge, royalty-free, irrevocable copyright license to reproduce, prepare Derivative Works of, publicly display, publicly perform, sublicense, and distribute the Work and such Derivative Works in Source or Object form.
-
-3. Grant of Patent License. Subject to the terms and conditions of this License, each Contributor hereby grants to You a perpetual, worldwide, non-exclusive, no-charge, royalty-free, irrevocable (except as stated in this section) patent license to make, have made, use, offer to sell, sell, import, and otherwise transfer the Work, where such license applies only to those patent claims licensable by such Contributor that are necessarily infringed by their Contribution(s) alone or by combination of their Contribution(s) with the Work to which such Contribution(s) was submitted. If You institute patent litigation against any entity (including a cross-claim or counterclaim in a lawsuit) alleging that the Work or a Contribution incorporated within the Work constitutes direct or contributory patent infringement, then any patent licenses granted to You under this License for that Work shall terminate as of the date such litigation is filed.
-
-4. Redistribution. You may reproduce and distribute copies of the Work or Derivative Works thereof in any medium, with or without modifications, and in Source or Object form, provided that You meet the following conditions:
-
-(a) You must give any other recipients of the Work or Derivative Works a copy
-of this License; and
-
-(b) You must cause any modified files to carry prominent notices stating that
-You changed the files; and
-
-(c) You must retain, in the Source form of any Derivative Works that You
-distribute, all copyright, patent, trademark, and attribution notices from the
-Source form of the Work, excluding those notices that do not pertain to any
-part of the Derivative Works; and
-
-(d) If the Work includes a "NOTICE" text file as part of its distribution,
-then any Derivative Works that You distribute must include a readable copy of
-the attribution notices contained within such NOTICE file, excluding those
-notices that do not pertain to any part of the Derivative Works, in at least
-one of the following places: within a NOTICE text file distributed as part of
-the Derivative Works; within the Source form or documentation, if provided
-along with the Derivative Works; or, within a display generated by the
-Derivative Works, if and wherever such third-party notices normally appear.
-The contents of the NOTICE file are for informational purposes only and do not
-modify the License. You may add Your own attribution notices within Derivative
-Works that You distribute, alongside or as an addendum to the NOTICE text from
-the Work, provided that such additional attribution notices cannot be
-construed as modifying the License.
-
-You may add Your own copyright statement to Your modifications and may provide
-additional or different license terms and conditions for use, reproduction, or
-distribution of Your modifications, or for any such Derivative Works as a
-whole, provided Your use, reproduction, and distribution of the Work otherwise
-complies with the conditions stated in this License.
-
-5. Submission of Contributions. Unless You explicitly state otherwise, any Contribution intentionally submitted for inclusion in the Work by You to the Licensor shall be under the terms and conditions of this License, without any additional terms or conditions. Notwithstanding the above, nothing herein shall supersede or modify the terms of any separate license agreement you may have executed with Licensor regarding such Contributions.
-
-6. Trademarks. This License does not grant permission to use the trade names, trademarks, service marks, or product names of the Licensor, except as required for reasonable and customary use in describing the origin of the Work and reproducing the content of the NOTICE file.
-
-7. Disclaimer of Warranty. Unless required by applicable law or agreed to in writing, Licensor provides the Work (and each Contributor provides its Contributions) on an "AS IS" BASIS, WITHOUT WARRANTIES OR CONDITIONS OF ANY KIND, either express or implied, including, without limitation, any warranties or conditions of TITLE, NON-INFRINGEMENT, MERCHANTABILITY, or FITNESS FOR A PARTICULAR PURPOSE. You are solely responsible for determining the appropriateness of using or redistributing the Work and assume any risks associated with Your exercise of permissions under this License.
-
-8. Limitation of Liability. In no event and under no legal theory, whether in tort (including negligence), contract, or otherwise, unless required by applicable law (such as deliberate and grossly negligent acts) or agreed to in writing, shall any Contributor be liable to You for damages, including any direct, indirect, special, incidental, or consequential damages of any character arising as a result of this License or out of the use or inability to use the Work (including but not limited to damages for loss of goodwill, work stoppage, computer failure or malfunction, or any and all other commercial damages or losses), even if such Contributor has been advised of the possibility of such damages.
-
-9. Accepting Warranty or Additional Liability. While redistributing the Work or Derivative Works thereof, You may choose to offer, and charge a fee for, acceptance of support, warranty, indemnity, or other liability obligations and/or rights consistent with this License. However, in accepting such obligations, You may act only on Your own behalf and on Your sole responsibility, not on behalf of any other Contributor, and only if You agree to indemnify, defend, and hold each Contributor harmless for any liability incurred by, or claims asserted against, such Contributor by reason of your accepting any such warranty or additional liability.
-
-END OF TERMS AND CONDITIONS
-
-APPENDIX: How to apply the Apache License to your work.
-
-To apply the Apache License to your work, attach the following boilerplate
-notice, with the fields enclosed by brackets "[]" replaced with your own
-identifying information. (Don&apos;t include the brackets!) The text should be
-enclosed in the appropriate comment syntax for the file format. We also
-recommend that a file or class name and description of purpose be included on
-the same "printed page" as the copyright notice for easier identification
-within third-party archives.
-
-Copyright [yyyy] [name of copyright owner]
-
-Licensed under the Apache License, Version 2.0 (the "License");
-
-you may not use this file except in compliance with the License.
-
-You may obtain a copy of the License at
-
-http://www.apache.org/licenses/LICENSE-2.0
-
-Unless required by applicable law or agreed to in writing, software
-
-distributed under the License is distributed on an "AS IS" BASIS,
-
-WITHOUT WARRANTIES OR CONDITIONS OF ANY KIND, either express or implied.
-
-See the License for the specific language governing permissions and
-
-limitations under the License.
-
-
-
------------------------ Dependencies Grouped by License ------------
--------- Dependency
-github.com/magiconair/properties
--------- Copyrights
-Copyright (c) 2013-2020, Frank Schroeder
-Copyright 2013-2014 Frank Schroeder. All rights reserved.
-Copyright 2018 Frank Schroeder. All rights reserved.
-Copyright 2011 The Go Authors. All rights reserved.
-
--------- Dependencies Summary
-github.com/magiconair/properties
-
--------- License used by Dependencies
-Copyright (c) 2013-2020, Frank Schroeder
-
-All rights reserved.
-
-Redistribution and use in source and binary forms, with or without
-modification, are permitted provided that the following conditions are met:
-
- * Redistributions of source code must retain the above copyright notice, this
-   list of conditions and the following disclaimer.
-
- * Redistributions in binary form must reproduce the above copyright notice,
-   this list of conditions and the following disclaimer in the documentation
-   and/or other materials provided with the distribution.
-
-THIS SOFTWARE IS PROVIDED BY THE COPYRIGHT HOLDERS AND CONTRIBUTORS "AS IS" AND
-ANY EXPRESS OR IMPLIED WARRANTIES, INCLUDING, BUT NOT LIMITED TO, THE IMPLIED
-WARRANTIES OF MERCHANTABILITY AND FITNESS FOR A PARTICULAR PURPOSE ARE
-DISCLAIMED. IN NO EVENT SHALL THE COPYRIGHT OWNER OR CONTRIBUTORS BE LIABLE FOR
-ANY DIRECT, INDIRECT, INCIDENTAL, SPECIAL, EXEMPLARY, OR CONSEQUENTIAL DAMAGES
-(INCLUDING, BUT NOT LIMITED TO, PROCUREMENT OF SUBSTITUTE GOODS OR SERVICES;
-LOSS OF USE, DATA, OR PROFITS; OR BUSINESS INTERRUPTION) HOWEVER CAUSED AND
-ON ANY THEORY OF LIABILITY, WHETHER IN CONTRACT, STRICT LIABILITY, OR TORT
-(INCLUDING NEGLIGENCE OR OTHERWISE) ARISING IN ANY WAY OUT OF THE USE OF THIS
-SOFTWARE, EVEN IF ADVISED OF THE POSSIBILITY OF SUCH DAMAGE.
-
-
------------------------ Dependencies Grouped by License ------------
--------- Dependency
-github.com/evanphx/json-patch
--------- Copyrights
-Copyright (c) 2014, Evan Phoenix
-
--------- Dependencies Summary
-github.com/evanphx/json-patch
-
--------- License used by Dependencies
-Copyright (c) 2014, Evan Phoenix
-All rights reserved.
-
-Redistribution and use in source and binary forms, with or without
-modification, are permitted provided that the following conditions are met:
-
-* Redistributions of source code must retain the above copyright notice, this
-  list of conditions and the following disclaimer.
-* Redistributions in binary form must reproduce the above copyright notice,
-  this list of conditions and the following disclaimer in the documentation
-  and/or other materials provided with the distribution.
-* Neither the name of the Evan Phoenix nor the names of its contributors
-  may be used to endorse or promote products derived from this software
-  without specific prior written permission.
-
-THIS SOFTWARE IS PROVIDED BY THE COPYRIGHT HOLDERS AND CONTRIBUTORS "AS IS"
-AND ANY EXPRESS OR IMPLIED WARRANTIES, INCLUDING, BUT NOT LIMITED TO, THE
-IMPLIED WARRANTIES OF MERCHANTABILITY AND FITNESS FOR A PARTICULAR PURPOSE ARE
-DISCLAIMED. IN NO EVENT SHALL THE COPYRIGHT OWNER OR CONTRIBUTORS BE LIABLE
-FOR ANY DIRECT, INDIRECT, INCIDENTAL, SPECIAL, EXEMPLARY, OR CONSEQUENTIAL
-DAMAGES (INCLUDING, BUT NOT LIMITED TO, PROCUREMENT OF SUBSTITUTE GOODS OR
-SERVICES; LOSS OF USE, DATA, OR PROFITS; OR BUSINESS INTERRUPTION) HOWEVER
-CAUSED AND ON ANY THEORY OF LIABILITY, WHETHER IN CONTRACT, STRICT LIABILITY,
-OR TORT (INCLUDING NEGLIGENCE OR OTHERWISE) ARISING IN ANY WAY OUT OF THE USE
-OF THIS SOFTWARE, EVEN IF ADVISED OF THE POSSIBILITY OF SUCH DAMAGE.
-
-
------------------------ Dependencies Grouped by License ------------
--------- Dependency
-sigs.k8s.io/json
--------- Copyrights
-Copyright 2021 The Kubernetes Authors.
-<<<<<<< HEAD
-=======
-Copyright 2014 The Kubernetes Authors.
-Copyright 2015 The Kubernetes Authors.
-Copyright 2020 The Kubernetes Authors.
-Copyright 2016 The Kubernetes Authors.
-Copyright 2019 The Kubernetes Authors.
->>>>>>> a07bafbd
-Copyright (c) 2009 The Go Authors. All rights reserved.
-Copyright 2013 The Go Authors. All rights reserved.
-Copyright 2011 The Go Authors. All rights reserved.
-Copyright 2016 The Go Authors. All rights reserved.
-Copyright 2010 The Go Authors. All rights reserved.
-<<<<<<< HEAD
-Copyright 2019 The Go Authors. All rights reserved.
-Copyright 2018 The Go Authors. All rights reserved.
-=======
-Copyright (c) 2012 The Go Authors. All rights reserved.
-Copyright 2009 The Go Authors. All rights reserved.
-Copyright 2013 Google Inc.
-
--------- Dependency
-sigs.k8s.io/controller-runtime
--------- Copyrights
-Copyright 2020 The Kubernetes Authors.
-Copyright 2018 The Kubernetes Authors.
-Copyright 2018 The Kubernetes authors.
-Copyright 2019 The Kubernetes Authors.
-Copyright 2021 The Kubernetes Authors.
-Copyright 2022 The Kubernetes Authors.
-Copyright 2017 The Kubernetes Authors.
-Copyright 2016 The Kubernetes Authors.
-Copyright 2014 The Kubernetes Authors.
-
--------- Dependency
-sigs.k8s.io/structured-merge-diff/v4
--------- Copyrights
-Copyright 2018 The Kubernetes Authors.
-Copyright 2019 The Kubernetes Authors.
-Copyright 2020 The Kubernetes Authors.
->>>>>>> a07bafbd
-
--------- Dependencies Summary
-sigs.k8s.io/json
-
--------- License used by Dependencies
-Files other than internal/golang/* licensed under:
-
-
+SPDX:Apache-2.0
                                  Apache License
                            Version 2.0, January 2004
                         http://www.apache.org/licenses/
@@ -1345,580 +996,53 @@
       incurred by, or claims asserted against, such Contributor by reason
       of your accepting any such warranty or additional liability.
 
-   END OF TERMS AND CONDITIONS
-
-   APPENDIX: How to apply the Apache License to your work.
-
-      To apply the Apache License to your work, attach the following
-      boilerplate notice, with the fields enclosed by brackets "{}"
-      replaced with your own identifying information. (Don't include
-      the brackets!)  The text should be enclosed in the appropriate
-      comment syntax for the file format. We also recommend that a
-      file or class name and description of purpose be included on the
-      same "printed page" as the copyright notice for easier
-      identification within third-party archives.
-
-   Copyright {yyyy} {name of copyright owner}
-
-   Licensed under the Apache License, Version 2.0 (the "License");
-   you may not use this file except in compliance with the License.
-   You may obtain a copy of the License at
-
-       http://www.apache.org/licenses/LICENSE-2.0
-
-   Unless required by applicable law or agreed to in writing, software
-   distributed under the License is distributed on an "AS IS" BASIS,
-   WITHOUT WARRANTIES OR CONDITIONS OF ANY KIND, either express or implied.
-   See the License for the specific language governing permissions and
-   limitations under the License.
-
-
-------------------
-
-internal/golang/* files licensed under:
-
-
-Copyright (c) 2009 The Go Authors. All rights reserved.
-
-Redistribution and use in source and binary forms, with or without
-modification, are permitted provided that the following conditions are
+----------------------- Dependencies Grouped by License ------------
+-------- Dependency
+github.com/pkg/errors
+-------- Copyrights
+Copyright (c) 2015, Dave Cheney <dave@cheney.net>
+
+-------- Dependencies Summary
+github.com/pkg/errors
+
+-------- License used by Dependencies
+SPDX:BSD-2-Clause
+Redistribution and use in source and binary forms, with or 
+without modification, are permitted provided that the following conditions are 
 met:
 
-   * Redistributions of source code must retain the above copyright
-notice, this list of conditions and the following disclaimer.
-   * Redistributions in binary form must reproduce the above
-copyright notice, this list of conditions and the following disclaimer
-in the documentation and/or other materials provided with the
-distribution.
-   * Neither the name of Google Inc. nor the names of its
-contributors may be used to endorse or promote products derived from
-this software without specific prior written permission.
-
-THIS SOFTWARE IS PROVIDED BY THE COPYRIGHT HOLDERS AND CONTRIBUTORS
-"AS IS" AND ANY EXPRESS OR IMPLIED WARRANTIES, INCLUDING, BUT NOT
-LIMITED TO, THE IMPLIED WARRANTIES OF MERCHANTABILITY AND FITNESS FOR
-A PARTICULAR PURPOSE ARE DISCLAIMED. IN NO EVENT SHALL THE COPYRIGHT
-OWNER OR CONTRIBUTORS BE LIABLE FOR ANY DIRECT, INDIRECT, INCIDENTAL,
-SPECIAL, EXEMPLARY, OR CONSEQUENTIAL DAMAGES (INCLUDING, BUT NOT
-LIMITED TO, PROCUREMENT OF SUBSTITUTE GOODS OR SERVICES; LOSS OF USE,
-DATA, OR PROFITS; OR BUSINESS INTERRUPTION) HOWEVER CAUSED AND ON ANY
-THEORY OF LIABILITY, WHETHER IN CONTRACT, STRICT LIABILITY, OR TORT
-(INCLUDING NEGLIGENCE OR OTHERWISE) ARISING IN ANY WAY OUT OF THE USE
-OF THIS SOFTWARE, EVEN IF ADVISED OF THE POSSIBILITY OF SUCH DAMAGE.
-
+* Redistributions of source code must retain the above copyright notice, this
+  list of conditions and the following disclaimer.
+* Redistributions in binary form must reproduce the above copyright notice,
+  this list of conditions and the following disclaimer in the documentation
+  and/or other materials provided with the distribution.
+
+THIS SOFTWARE IS PROVIDED BY THE COPYRIGHT HOLDERS AND CONTRIBUTORS "AS IS" AND
+ANY EXPRESS OR IMPLIED WARRANTIES, INCLUDING, BUT NOT LIMITED TO, THE IMPLIED
+WARRANTIES OF MERCHANTABILITY AND FITNESS FOR A PARTICULAR PURPOSE ARE
+DISCLAIMED. IN NO EVENT SHALL THE COPYRIGHT OWNER OR CONTRIBUTORS BE LIABLE FOR
+ANY DIRECT, INDIRECT, INCIDENTAL, SPECIAL, EXEMPLARY, OR CONSEQUENTIAL DAMAGES
+(INCLUDING, BUT NOT LIMITED TO, PROCUREMENT OF SUBSTITUTE GOODS OR SERVICES;
+LOSS OF USE, DATA, OR PROFITS; OR BUSINESS INTERRUPTION) HOWEVER CAUSED AND
+ON ANY THEORY OF LIABILITY, WHETHER IN CONTRACT, STRICT LIABILITY, OR TORT
+(INCLUDING NEGLIGENCE OR OTHERWISE) ARISING IN ANY WAY OUT OF THE USE OF THIS
+SOFTWARE, EVEN IF ADVISED OF THE POSSIBILITY OF SUCH DAMAGE.
 
 ----------------------- Dependencies Grouped by License ------------
--------- Dependency
-github.com/davecgh/go-spew
--------- Copyrights
-Copyright (c) 2012-2016 Dave Collins <dave@davec.name>
-Copyright (c) 2015-2016 Dave Collins <dave@davec.name>
-Copyright (c) 2013-2016 Dave Collins <dave@davec.name>
-Copyright (c) 2013 Dave Collins <dave@davec.name>
-
--------- Dependencies Summary
-github.com/davecgh/go-spew
-
--------- License used by Dependencies
-ISC License
-
-Copyright (c) 2012-2016 Dave Collins <dave@davec.name>
-
-Permission to use, copy, modify, and/or distribute this software for any
-purpose with or without fee is hereby granted, provided that the above
-copyright notice and this permission notice appear in all copies.
-
-THE SOFTWARE IS PROVIDED "AS IS" AND THE AUTHOR DISCLAIMS ALL WARRANTIES
-WITH REGARD TO THIS SOFTWARE INCLUDING ALL IMPLIED WARRANTIES OF
-MERCHANTABILITY AND FITNESS. IN NO EVENT SHALL THE AUTHOR BE LIABLE FOR
-ANY SPECIAL, DIRECT, INDIRECT, OR CONSEQUENTIAL DAMAGES OR ANY DAMAGES
-WHATSOEVER RESULTING FROM LOSS OF USE, DATA OR PROFITS, WHETHER IN AN
-ACTION OF CONTRACT, NEGLIGENCE OR OTHER TORTIOUS ACTION, ARISING OUT OF
-OR IN CONNECTION WITH THE USE OR PERFORMANCE OF THIS SOFTWARE.
-
-
------------------------ Dependencies Grouped by License ------------
--------- Dependency
-github.com/hashicorp/hcl
--------- Copyrights
-  (no copyright notices found)
-
--------- Dependencies Summary
-github.com/hashicorp/hcl
-
--------- License used by Dependencies
-Mozilla Public License Version 2.0
-
-1. Definitions
-
-1.1. "Contributor" means each individual or legal entity that creates,
-contributes to the creation of, or owns Covered Software.
-
-1.2. "Contributor Version" means the combination of the Contributions of
-others (if any) used by a Contributor and that particular Contributor&apos;s
-Contribution.
-
-1.3. "Contribution" means Covered Software of a particular Contributor.
-
-1.4. "Covered Software" means Source Code Form to which the initial
-Contributor has attached the notice in Exhibit A, the Executable Form of such
-Source Code Form, and Modifications of such Source Code Form, in each case
-including portions thereof.
-
-1.5. "Incompatible With Secondary Licenses" means
-
-(a) that the initial Contributor has attached the notice described in Exhibit
-B to the Covered Software; or
-
-(b) that the Covered Software was made available under the terms of version
-1.1 or earlier of the License, but not also under the terms of a Secondary
-License.
-
-1.6. "Executable Form" means any form of the work other than Source Code Form.
-
-1.7. "Larger Work" means a work that combines Covered Software with other
-material, in a separate file or files, that is not Covered Software.
-
-1.8. "License" means this document.
-
-1.9. "Licensable" means having the right to grant, to the maximum extent
-possible, whether at the time of the initial grant or subsequently, any and
-all of the rights conveyed by this License.
-
-1.10. "Modifications" means any of the following:
-
-(a) any file in Source Code Form that results from an addition to, deletion
-from, or modification of the contents of Covered Software; or
-
-(b) any new file in Source Code Form that contains any Covered Software.
-
-1.11. "Patent Claims" of a Contributor means any patent claim(s), including
-without limitation, method, process, and apparatus claims, in any patent
-Licensable by such Contributor that would be infringed, but for the grant of
-the License, by the making, using, selling, offering for sale, having made,
-import, or transfer of either its Contributions or its Contributor Version.
-
-1.12. "Secondary License" means either the GNU General Public License, Version
-2.0, the GNU Lesser General Public License, Version 2.1, the GNU Affero
-General Public License, Version 3.0, or any later versions of those licenses.
-
-1.13. "Source Code Form" means the form of the work preferred for making
-modifications.
-
-1.14. "You" (or "Your") means an individual or a legal entity exercising
-rights under this License. For legal entities, "You" includes any entity that
-controls, is controlled by, or is under common control with You. For purposes
-of this definition, "control" means (a) the power, direct or indirect, to
-cause the direction or management of such entity, whether by contract or
-otherwise, or (b) ownership of more than fifty percent (50%) of the
-outstanding shares or beneficial ownership of such entity.
-
-2. License Grants and Conditions
-
-2.1. Grants
-
-Each Contributor hereby grants You a world-wide, royalty-free, non-exclusive
-license:
-
-(a) under intellectual property rights (other than patent or trademark)
-Licensable by such Contributor to use, reproduce, make available, modify,
-display, perform, distribute, and otherwise exploit its Contributions, either
-on an unmodified basis, with Modifications, or as part of a Larger Work; and
-
-(b) under Patent Claims of such Contributor to make, use, sell, offer for
-sale, have made, import, and otherwise transfer either its Contributions or
-its Contributor Version.
-
-2.2. Effective Date
-
-The licenses granted in Section 2.1 with respect to any Contribution become
-effective for each Contribution on the date the Contributor first distributes
-such Contribution.
-
-2.3. Limitations on Grant Scope
-
-The licenses granted in this Section 2 are the only rights granted under this
-License. No additional rights or licenses will be implied from the
-distribution or licensing of Covered Software under this License.
-Notwithstanding Section 2.1(b) above, no patent license is granted by a
-Contributor:
-
-(a) for any code that a Contributor has removed from Covered Software; or
-
-(b) for infringements caused by: (i) Your and any other third party&apos;s
-modifications of Covered Software, or (ii) the combination of its
-Contributions with other software (except as part of its Contributor Version);
-or
-
-(c) under Patent Claims infringed by Covered Software in the absence of its
-Contributions.
-
-This License does not grant any rights in the trademarks, service marks, or
-logos of any Contributor (except as may be necessary to comply with the notice
-requirements in Section 3.4).
-
-2.4. Subsequent Licenses
-
-No Contributor makes additional grants as a result of Your choice to
-distribute the Covered Software under a subsequent version of this License
-(see Section 10.2) or under the terms of a Secondary License (if permitted
-under the terms of Section 3.3).
-
-2.5. Representation
-
-Each Contributor represents that the Contributor believes its Contributions
-are its original creation(s) or it has sufficient rights to grant the rights
-to its Contributions conveyed by this License.
-
-2.6. Fair Use
-
-This License is not intended to limit any rights You have under applicable
-copyright doctrines of fair use, fair dealing, or other equivalents.
-
-2.7. Conditions
-
-Sections 3.1, 3.2, 3.3, and 3.4 are conditions of the licenses granted in
-Section 2.1.
-
-3. Responsibilities
-
-3.1. Distribution of Source Form
-
-All distribution of Covered Software in Source Code Form, including any
-Modifications that You create or to which You contribute, must be under the
-terms of this License. You must inform recipients that the Source Code Form of
-the Covered Software is governed by the terms of this License, and how they
-can obtain a copy of this License. You may not attempt to alter or restrict
-the recipients&apos; rights in the Source Code Form.
-
-3.2. Distribution of Executable Form
-
-If You distribute Covered Software in Executable Form then:
-
-(a) such Covered Software must also be made available in Source Code Form, as
-described in Section 3.1, and You must inform recipients of the Executable
-Form how they can obtain a copy of such Source Code Form by reasonable means
-in a timely manner, at a charge no more than the cost of distribution to the
-recipient; and
-
-(b) You may distribute such Executable Form under the terms of this License,
-or sublicense it under different terms, provided that the license for the
-Executable Form does not attempt to limit or alter the recipients&apos; rights
-in the Source Code Form under this License.
-
-3.3. Distribution of a Larger Work
-
-You may create and distribute a Larger Work under terms of Your choice,
-provided that You also comply with the requirements of this License for the
-Covered Software. If the Larger Work is a combination of Covered Software with
-a work governed by one or more Secondary Licenses, and the Covered Software is
-not Incompatible With Secondary Licenses, this License permits You to
-additionally distribute such Covered Software under the terms of such
-Secondary License(s), so that the recipient of the Larger Work may, at their
-option, further distribute the Covered Software under the terms of either this
-License or such Secondary License(s).
-
-3.4. Notices
-
-You may not remove or alter the substance of any license notices (including
-copyright notices, patent notices, disclaimers of warranty, or limitations of
-liability) contained within the Source Code Form of the Covered Software,
-except that You may alter any license notices to the extent required to remedy
-known factual inaccuracies.
-
-3.5. Application of Additional Terms
-
-You may choose to offer, and to charge a fee for, warranty, support, indemnity
-or liability obligations to one or more recipients of Covered Software.
-However, You may do so only on Your own behalf, and not on behalf of any
-Contributor. You must make it absolutely clear that any such warranty,
-support, indemnity, or liability obligation is offered by You alone, and You
-hereby agree to indemnify every Contributor for any liability incurred by such
-Contributor as a result of warranty, support, indemnity or liability terms You
-offer. You may include additional disclaimers of warranty and limitations of
-liability specific to any jurisdiction.
-
-4. Inability to Comply Due to Statute or Regulation
-If it is impossible for You to comply with any of the terms of this License
-with respect to some or all of the Covered Software due to statute, judicial
-order, or regulation then You must: (a) comply with the terms of this License
-to the maximum extent possible; and (b) describe the limitations and the code
-they affect. Such description must be placed in a text file included with all
-distributions of the Covered Software under this License. Except to the extent
-prohibited by statute or regulation, such description must be sufficiently
-detailed for a recipient of ordinary skill to be able to understand it.
-
-5. Termination
-
-5.1. The rights granted under this License will terminate automatically if You
-fail to comply with any of its terms. However, if You become compliant, then
-the rights granted under this License from a particular Contributor are
-reinstated (a) provisionally, unless and until such Contributor explicitly and
-finally terminates Your grants, and (b) on an ongoing basis, if such
-Contributor fails to notify You of the non-compliance by some reasonable means
-prior to 60 days after You have come back into compliance. Moreover, Your
-grants from a particular Contributor are reinstated on an ongoing basis if
-such Contributor notifies You of the non-compliance by some reasonable means,
-this is the first time You have received notice of non-compliance with this
-License from such Contributor, and You become compliant prior to 30 days after
-Your receipt of the notice.
-
-5.2. If You initiate litigation against any entity by asserting a patent
-infringement claim (excluding declaratory judgment actions, counter-claims,
-and cross-claims) alleging that a Contributor Version directly or indirectly
-infringes any patent, then the rights granted to You by any and all
-Contributors for the Covered Software under Section 2.1 of this License shall
-terminate.
-
-5.3. In the event of termination under Sections 5.1 or 5.2 above, all end user
-license agreements (excluding distributors and resellers) which have been
-validly granted by You or Your distributors under this License prior to
-termination shall survive termination.
-
-6. Disclaimer of Warranty
-Covered Software is provided under this License on an "as is" basis, without
-warranty of any kind, either expressed, implied, or statutory, including,
-without limitation, warranties that the Covered Software is free of defects,
-merchantable, fit for a particular purpose or non-infringing. The entire risk
-as to the quality and performance of the Covered Software is with You. Should
-any Covered Software prove defective in any respect, You (not any Contributor)
-assume the cost of any necessary servicing, repair, or correction. This
-disclaimer of warranty constitutes an essential part of this License. No use
-of any Covered Software is authorized under this License except under this
-disclaimer.
-
-7. Limitation of Liability
-Under no circumstances and under no legal theory, whether tort (including
-negligence), contract, or otherwise, shall any Contributor, or anyone who
-distributes Covered Software as permitted above, be liable to You for any
-direct, indirect, special, incidental, or consequential damages of any
-character including, without limitation, damages for lost profits, loss of
-goodwill, work stoppage, computer failure or malfunction, or any and all other
-commercial damages or losses, even if such party shall have been informed of
-the possibility of such damages. This limitation of liability shall not apply
-to liability for death or personal injury resulting from such party&apos;s
-negligence to the extent applicable law prohibits such limitation. Some
-jurisdictions do not allow the exclusion or limitation of incidental or
-consequential damages, so this exclusion and limitation may not apply to You.
-
-8. Litigation
-Any litigation relating to this License may be brought only in the courts of a
-jurisdiction where the defendant maintains its principal place of business and
-such litigation shall be governed by laws of that jurisdiction, without
-reference to its conflict-of-law provisions. Nothing in this Section shall
-prevent a party&apos;s ability to bring cross-claims or counter-claims.
-
-9. Miscellaneous
-This License represents the complete agreement concerning the subject matter
-hereof. If any provision of this License is held to be unenforceable, such
-provision shall be reformed only to the extent necessary to make it
-enforceable. Any law or regulation which provides that the language of a
-contract shall be construed against the drafter shall not be used to construe
-this License against a Contributor.
-
-10. Versions of the License
-
-10.1. New Versions
-
-Mozilla Foundation is the license steward. Except as provided in Section 10.3,
-no one other than the license steward has the right to modify or publish new
-versions of this License. Each version will be given a distinguishing version
-number.
-
-10.2. Effect of New Versions
-
-You may distribute the Covered Software under the terms of the version of the
-License under which You originally received the Covered Software, or under the
-terms of any subsequent version published by the license steward.
-
-10.3. Modified Versions
-
-If you create software not governed by this License, and you want to create a
-new license for such software, you may create and use a modified version of
-this License if you rename the license and remove any references to the name
-of the license steward (except to note that such modified license differs from
-this License).
-
-10.4. Distributing Source Code Form that is Incompatible With Secondary
-Licenses
-
-If You choose to distribute Source Code Form that is Incompatible With
-Secondary Licenses under the terms of this version of the License, the notice
-described in Exhibit B of this License must be attached.
-
-Exhibit A - Source Code Form License Notice
-
-This Source Code Form is subject to the terms of the Mozilla Public License,
-v. 2.0. If a copy of the MPL was not distributed with this file, You can
-obtain one at http://mozilla.org/MPL/2.0/.
-
-If it is not possible or desirable to put the notice in a particular file,
-then You may include the notice in a location (such as a LICENSE file in a
-relevant directory) where a recipient would be likely to look for such a
-notice.
-
-You may add additional accurate notices of copyright ownership.
-
-Exhibit B - "Incompatible With Secondary Licenses" Notice
-
-This Source Code Form is "Incompatible With Secondary Licenses", as defined by
-the Mozilla Public License, v. 2.0.
-
-
-
------------------------ Dependencies Grouped by License ------------
--------- Dependency
-github.com/beorn7/perks
--------- Copyrights
-Copyright (C) 2013 Blake Mizerany
-
--------- Dependency
-github.com/cespare/xxhash/v2
--------- Copyrights
-Copyright (c) 2016 Caleb Spare
-
--------- Dependency
-github.com/go-resty/resty/v2
--------- Copyrights
-Copyright (c) 2015-2021 Jeevanandam M., https://myjeeva.com <jeeva@myjeeva.com>
-Copyright (c) 2015-2021 Jeevanandam M (jeeva@myjeeva.com)
-Copyright (c) 2015-2021 Jeevanandam M (jeeva@myjeeva.com), All rights reserved.
-Copyright (c) 2015-2021 Jeevanandam M. (jeeva@myjeeva.com), All rights reserved.
-
--------- Dependency
-github.com/json-iterator/go
--------- Copyrights
-Copyright (c) 2016 json-iterator
-
--------- Dependency
-github.com/mitchellh/mapstructure
--------- Copyrights
-Copyright (c) 2013 Mitchell Hashimoto
-
--------- Dependency
-github.com/spf13/cast
--------- Copyrights
-Copyright Â© 2014 Steve Francia <spf@spf13.com>.
-Copyright 2011 The Go Authors. All rights reserved.
-Copyright (c) 2014 Steve Francia
-
--------- Dependency
-github.com/spf13/jwalterweatherman
--------- Copyrights
-Copyright Â© 2016 Steve Francia <spf@spf13.com>.
-Copyright (c) 2014 Steve Francia
-
--------- Dependency
-github.com/spf13/viper
--------- Copyrights
-Copyright (c) 2014 Steve Francia
-Copyright (c) 2017 Canonical Ltd.
-Copyright Â© 2016 Steve Francia <spf@spf13.com>.
-Copyright Â© 2015 Steve Francia <spf@spf13.com>.
-Copyright Â© 2014 Steve Francia <spf@spf13.com>.
-
--------- Dependency
-github.com/subosito/gotenv
--------- Copyrights
-Copyright (c) 2013 Alif Rachmawadi
-
--------- Dependency
-go.uber.org/atomic
--------- Copyrights
-Copyright (c) 2020 Uber Technologies, Inc.
-Copyright (c) 2016 Uber Technologies, Inc.
-Copyright (c) 2016-2020 Uber Technologies, Inc.
-
--------- Dependency
-go.uber.org/multierr
--------- Copyrights
-Copyright (c) 2017 Uber Technologies, Inc.
-Copyright (c) 2019 Uber Technologies, Inc.
-
--------- Dependency
-go.uber.org/zap
--------- Copyrights
-Copyright (c) 2016-2017 Uber Technologies, Inc.
-Copyright (c) 2016 Uber Technologies, Inc.
-Copyright (c) 2020 Uber Technologies, Inc.
-Copyright (c) 2017 Uber Technologies, Inc.
-Copyright (c) 2021 Uber Technologies, Inc.
-Copyright (c) 2016, 2017 Uber Technologies, Inc.
-Copyright (c) 2018 Uber Technologies, Inc.
-
--------- Dependencies Summary
-github.com/beorn7/perks
-github.com/cespare/xxhash/v2
-github.com/go-resty/resty/v2
-github.com/json-iterator/go
-github.com/mitchellh/mapstructure
-github.com/spf13/cast
-github.com/spf13/jwalterweatherman
-github.com/spf13/viper
-github.com/subosito/gotenv
-go.uber.org/atomic
-go.uber.org/multierr
-go.uber.org/zap
-
--------- License used by Dependencies
-Permission is hereby granted, free of charge, to any person obtaining a copy
-of this software and associated documentation files (the "Software"), to deal
-in the Software without restriction, including without limitation the rights
-to use, copy, modify, merge, publish, distribute, sublicense, and/or sell
-copies of the Software, and to permit persons to whom the Software is
-furnished to do so, subject to the following conditions:
-
-The above copyright notice and this permission notice shall be included in all
-copies or substantial portions of the Software.
-
-THE SOFTWARE IS PROVIDED "AS IS", WITHOUT WARRANTY OF ANY KIND, EXPRESS OR
-IMPLIED, INCLUDING BUT NOT LIMITED TO THE WARRANTIES OF MERCHANTABILITY,
-FITNESS FOR A PARTICULAR PURPOSE AND NONINFRINGEMENT. IN NO EVENT SHALL THE
-AUTHORS OR COPYRIGHT HOLDERS BE LIABLE FOR ANY CLAIM, DAMAGES OR OTHER
-LIABILITY, WHETHER IN AN ACTION OF CONTRACT, TORT OR OTHERWISE, ARISING FROM,
-OUT OF OR IN CONNECTION WITH THE SOFTWARE OR THE USE OR OTHER DEALINGS IN THE
-SOFTWARE.
-
-
-
------------------------ Dependencies Grouped by License ------------
--------- Dependency
-github.com/fsnotify/fsnotify
--------- Copyrights
-Copyright 2016 The Go Authors. All rights reserved.
-Copyright 2010 The Go Authors. All rights reserved.
-Copyright 2012 The Go Authors. All rights reserved.
-Copyright 2015 The Go Authors. All rights reserved.
-Copyright (c) 2012 The Go Authors. All rights reserved.
-Copyright (c) 2012-2019 fsnotify Authors. All rights reserved.
-Copyright 2013 The Go Authors. All rights reserved.
-Copyright 2011 The Go Authors. All rights reserved.
-
 -------- Dependency
 github.com/gogo/protobuf
 -------- Copyrights
 Copyright (c) 2013, The GoGo Authors. All rights reserved.
 Copyright 2010 The Go Authors.  All rights reserved.
 Copyright 2010 The Go Authors.
-<<<<<<< HEAD
-Copyright 2016 The Go Authors.  All rights reserved.
-Copyright (c) 2015, The GoGo Authors. All rights reserved.
-Copyright 2015 The Go Authors.  All rights reserved.
-Copyright 2011 The Go Authors.  All rights reserved.
-Copyright 2017 The Go Authors.  All rights reserved.
-=======
 Copyright (c) 2015, The GoGo Authors. All rights reserved.
 Copyright 2016 The Go Authors.  All rights reserved.
 Copyright 2015 The Go Authors.  All rights reserved.
->>>>>>> a07bafbd
 Copyright (c) 2018, The GoGo Authors. All rights reserved.
 Copyright 2011 The Go Authors.  All rights reserved.
 Copyright (c) 2016, The GoGo Authors. All rights reserved.
 Copyright 2018 The Go Authors.  All rights reserved.
-<<<<<<< HEAD
-=======
 Copyright 2017 The Go Authors.  All rights reserved.
->>>>>>> a07bafbd
 Copyright 2014 The Go Authors.  All rights reserved.
 Copyright 2012 The Go Authors.  All rights reserved.
 Copyright 2013 The Go Authors.  All rights reserved.
@@ -1930,13 +1054,8 @@
 github.com/golang/protobuf
 -------- Copyrights
 Copyright 2010 The Go Authors.  All rights reserved.
+Copyright 2020 The Go Authors. All rights reserved.
 Copyright 2016 The Go Authors. All rights reserved.
-<<<<<<< HEAD
-Copyright 2018 The Go Authors. All rights reserved.
-Copyright 2015 The Go Authors. All rights reserved.
-Copyright 2020 The Go Authors. All rights reserved.
-=======
->>>>>>> a07bafbd
 Copyright 2019 The Go Authors. All rights reserved.
 Copyright 2018 The Go Authors. All rights reserved.
 Copyright 2010 The Go Authors. All rights reserved.
@@ -1950,46 +1069,27 @@
 github.com/google/go-cmp
 -------- Copyrights
 Copyright (c) 2017 The Go Authors. All rights reserved.
-Copyright 2017, The Go Authors. All rights reserved.
 Copyright 2021, The Go Authors. All rights reserved.
-<<<<<<< HEAD
-Copyright 2018, The Go Authors. All rights reserved.
-Copyright 2019, The Go Authors. All rights reserved.
-Copyright 2020, The Go Authors. All rights reserved.
-
--------- Dependency
-github.com/google/uuid
--------- Copyrights
-Copyright 2016 Google Inc.  All rights reserved.
-Copyright (c) 2009,2014 Google Inc. All rights reserved.
-Copyright 2017 Google Inc.  All rights reserved.
-Copyright 2018 Google Inc.  All rights reserved.
-=======
 Copyright 2020, The Go Authors. All rights reserved.
 Copyright 2017, The Go Authors. All rights reserved.
 Copyright 2019, The Go Authors. All rights reserved.
 Copyright 2018, The Go Authors. All rights reserved.
->>>>>>> a07bafbd
 
 -------- Dependency
 github.com/imdario/mergo
 -------- Copyrights
-Copyright 2013 Dario CastaÃ±Ã©. All rights reserved.
+Copyright (c) 2013 Dario Castañé. All rights reserved.
+Copyright (c) 2012 The Go Authors. All rights reserved.
+Copyright 2013 Dario Castañé. All rights reserved.
 Copyright 2009 The Go Authors. All rights reserved.
-Copyright 2014 Dario CastaÃ±Ã©. All rights reserved.
-Copyright (c) 2013 Dario CastaÃ±Ã©. All rights reserved.
-Copyright (c) 2012 The Go Authors. All rights reserved.
+Copyright 2014 Dario Castañé. All rights reserved.
 
 -------- Dependency
 github.com/spf13/pflag
 -------- Copyrights
-Copyright 2009 The Go Authors. All rights reserved.
 Copyright (c) 2012 Alex Ogier. All rights reserved.
 Copyright (c) 2012 The Go Authors. All rights reserved.
-<<<<<<< HEAD
-=======
 Copyright 2009 The Go Authors. All rights reserved.
->>>>>>> a07bafbd
 Copyright 2012 The Go Authors. All rights reserved.
 Copyright 2010 The Go Authors.  All rights reserved.
 
@@ -1997,25 +1097,18 @@
 golang.org/x/crypto
 -------- Copyrights
 Copyright (c) 2009 The Go Authors. All rights reserved.
+Copyright 2017 The Go Authors. All rights reserved.
 Copyright 2016 The Go Authors. All rights reserved.
+Copyright 2019 The Go Authors. All rights reserved.
+Copyright 2018 The Go Authors. All rights reserved.
 Copyright 2015 The Go Authors. All rights reserved.
-Copyright 2017 The Go Authors. All rights reserved.
-Copyright 2018 The Go Authors. All rights reserved.
-Copyright 2019 The Go Authors. All rights reserved.
 Copyright 2011 The Go Authors. All rights reserved.
 Copyright 2012 The Go Authors. All rights reserved.
-<<<<<<< HEAD
-Copyright (c) 2019 The Go Authors. All rights reserved.
-Copyright (c) 2017 The Go Authors. All rights reserved.
-Copyright (c) 2021 The Go Authors. All rights reserved.
-Copyright (c) 2020 The Go Authors. All rights reserved.
-=======
 Copyright 2010 The Go Authors. All rights reserved.
 Copyright (c) 2020 The Go Authors. All rights reserved.
 Copyright (c) 2019 The Go Authors. All rights reserved.
 Copyright (c) 2021 The Go Authors. All rights reserved.
 Copyright (c) 2017 The Go Authors. All rights reserved.
->>>>>>> a07bafbd
 Copyright 2014 The Go Authors. All rights reserved.
 Copyright 2020 The Go Authors. All rights reserved.
 Copyright 2009 The Go Authors. All rights reserved.
@@ -2053,18 +1146,12 @@
 Copyright 2017 The Go Authors. All rights reserved.
 Copyright 2014 The Go Authors. All rights reserved.
 Copyright 2015 The Go Authors. All rights reserved.
+Copyright 2012 The Go Authors. All rights reserved.
 Copyright 2010 The Go Authors. All rights reserved.
 Copyright 2013 The Go Authors. All rights reserved.
-<<<<<<< HEAD
-Copyright 2012 The Go Authors. All rights reserved.
-Copyright 2009 The Go Authors. All rights reserved.
-Copyright 2011 The Go Authors. All rights reserved.
-Copyright (C) 2009 Apple Inc. All rights reserved.
-=======
 Copyright 2011 The Go Authors. All rights reserved.
 Copyright (C) 2009 Apple Inc. All rights reserved.
 Copyright 2009 The Go Authors. All rights reserved.
->>>>>>> a07bafbd
 Copyright 2018 The Go Authors. All rights reserved.
 Copyright 2021 The Go Authors. All rights reserved.
 Copyright 2020 The Go Authors. All rights reserved.
@@ -2097,15 +1184,11 @@
 -------- Dependency
 golang.org/x/oauth2
 -------- Copyrights
+Copyright (c) 2009 The Go Authors. All rights reserved.
 Copyright 2017 The oauth2 Authors. All rights reserved.
-Copyright (c) 2009 The Go Authors. All rights reserved.
 Copyright 2021 The Go Authors. All rights reserved.
 Copyright 2018 The Go Authors. All rights reserved.
-<<<<<<< HEAD
-Copyright 2014 The Go Authors. All rights reserved.
-=======
 Copyright 2015 The oauth2 Authors. All rights reserved.
->>>>>>> a07bafbd
 Copyright 2019 The Go Authors. All rights reserved.
 Copyright 2015 The Go Authors. All rights reserved.
 Copyright 2016 The Go Authors. All rights reserved.
@@ -2164,10 +1247,7 @@
 Copyright 2019 The Go Authors. All rights reserved.
 Copyright 2013 The Go Authors. All rights reserved.
 Copyright 2021 The Go Authors. All rights reserved.
-<<<<<<< HEAD
-=======
 Copyright (c) 2009 The Go Authors. All rights reserved.
->>>>>>> a07bafbd
 Copyright 2011 The Go Authors. All rights reserved.
 -------- Patents
 Additional IP Rights Grant (Patents)
@@ -2270,8 +1350,8 @@
 Copyright 2018 The Go Authors. All rights reserved.
 Copyright 2019 The Go Authors. All rights reserved.
 Copyright 2020 The Go Authors. All rights reserved.
+Copyright 2018 The Go Authors. All rights reserved.",
 Copyright 2019 The Go Authors. All rights reserved.",
-Copyright 2018 The Go Authors. All rights reserved.",
 Copyright 2008 Google Inc.  All rights reserved.
 Copyright 2021 The Go Authors. All rights reserved.
 -------- Patents
@@ -2302,14 +1382,12 @@
 -------- Dependency
 gopkg.in/inf.v0
 -------- Copyrights
-Copyright (c) 2012 PÃ©ter SurÃ¡nyi. Portions Copyright (c) 2009 The Go
+Copyright (c) 2012 Péter Surányi. Portions Copyright (c) 2009 The Go
 
 -------- Dependencies Summary
-github.com/fsnotify/fsnotify
 github.com/gogo/protobuf
 github.com/golang/protobuf
 github.com/google/go-cmp
-github.com/google/uuid
 github.com/imdario/mergo
 github.com/spf13/pflag
 golang.org/x/crypto
@@ -2323,7 +1401,8 @@
 gopkg.in/inf.v0
 
 -------- License used by Dependencies
-Redistribution and use in source and binary forms, with
+SPDX:BSD-3-Clause--modified-by-Google
+Redistribution and use in source and binary forms, with 
 or without modification, are permitted provided that the following conditions
 are met:
 
@@ -2349,56 +1428,90 @@
 (INCLUDING NEGLIGENCE OR OTHERWISE) ARISING IN ANY WAY OUT OF THE USE
 OF THIS SOFTWARE, EVEN IF ADVISED OF THE POSSIBILITY OF SUCH DAMAGE.
 
-
 ----------------------- Dependencies Grouped by License ------------
 -------- Dependency
-github.com/pkg/errors
--------- Copyrights
-Copyright (c) 2015, Dave Cheney <dave@cheney.net>
-
--------- Dependencies Summary
-github.com/pkg/errors
-
--------- License used by Dependencies
-Redistribution and use in source and binary forms, with or without
-modification, are permitted provided that the following conditions are met:
-
-1. Redistributions of source code must retain the above copyright notice, this
-   list of conditions and the following disclaimer.
-
-2. Redistributions in binary form must reproduce the above copyright notice,
-   this list of conditions and the following disclaimer in the documentation
-   and/or other materials provided with the distribution
-
-THIS SOFTWARE IS PROVIDED BY THE COPYRIGHT HOLDERS AND CONTRIBUTORS "AS IS"
-AND ANY EXPRESS OR IMPLIED WARRANTIES, INCLUDING, BUT NOT LIMITED TO, THE
-IMPLIED WARRANTIES OF MERCHANTABILITY AND FITNESS FOR A PARTICULAR PURPOSE ARE
-DISCLAIMED. IN NO EVENT SHALL THE COPYRIGHT HOLDER OR CONTRIBUTORS BE LIABLE
-FOR ANY DIRECT, INDIRECT, INCIDENTAL, SPECIAL, EXEMPLARY, OR CONSEQUENTIAL
-DAMAGES (INCLUDING, BUT NOT LIMITED TO, PROCUREMENT OF SUBSTITUTE GOODS OR
-SERVICES; LOSS OF USE, DATA, OR PROFITS; OR BUSINESS INTERRUPTION) HOWEVER
-CAUSED AND ON ANY THEORY OF LIABILITY, WHETHER IN CONTRACT, STRICT LIABILITY,
-OR TORT (INCLUDING NEGLIGENCE OR OTHERWISE) ARISING IN ANY WAY OUT OF THE USE
-OF THIS SOFTWARE, EVEN IF ADVISED OF THE POSSIBILITY OF SUCH DAMAGE.
-
-<<<<<<< HEAD
-=======
+github.com/beorn7/perks
+-------- Copyrights
+Copyright (C) 2013 Blake Mizerany
+
+-------- Dependency
+github.com/cespare/xxhash/v2
+-------- Copyrights
+Copyright (c) 2016 Caleb Spare
+
+-------- Dependency
+github.com/go-resty/resty/v2
+-------- Copyrights
+Copyright (c) 2015-2021 Jeevanandam M., https://myjeeva.com <jeeva@myjeeva.com>
+Copyright (c) 2015-2021 Jeevanandam M (jeeva@myjeeva.com), All rights reserved.
+Copyright (c) 2015-2021 Jeevanandam M (jeeva@myjeeva.com)
+Copyright (c) 2015-2021 Jeevanandam M. (jeeva@myjeeva.com), All rights reserved.
+
+-------- Dependency
+github.com/json-iterator/go
+-------- Copyrights
+Copyright (c) 2016 json-iterator
+
 -------- Dependency
 go.uber.org/atomic
 -------- Copyrights
 Copyright (c) 2016 Uber Technologies, Inc.
 Copyright (c) 2020 Uber Technologies, Inc.
 Copyright (c) 2016-2020 Uber Technologies, Inc.
->>>>>>> a07bafbd
-
+
+-------- Dependency
+go.uber.org/multierr
+-------- Copyrights
+Copyright (c) 2017 Uber Technologies, Inc.
+Copyright (c) 2019 Uber Technologies, Inc.
+
+-------- Dependency
+go.uber.org/zap
+-------- Copyrights
+Copyright (c) 2016-2017 Uber Technologies, Inc.
+Copyright (c) 2016 Uber Technologies, Inc.
+Copyright (c) "*" Uber Technologies, Inc.")
+Copyright (c) 2020 Uber Technologies, Inc.
+Copyright (c) 2017 Uber Technologies, Inc.
+Copyright (c) 2021 Uber Technologies, Inc.
+Copyright (c) 2016, 2017 Uber Technologies, Inc.
+Copyright (c) 2018 Uber Technologies, Inc.
+
+-------- Dependencies Summary
+github.com/beorn7/perks
+github.com/cespare/xxhash/v2
+github.com/go-resty/resty/v2
+github.com/json-iterator/go
+go.uber.org/atomic
+go.uber.org/multierr
+go.uber.org/zap
+
+-------- License used by Dependencies
+SPDX:MIT
+Permission is hereby granted, free of charge, to any person
+obtaining a copy of this software and associated documentation files
+(the "Software"), to deal in the Software without restriction, including without
+limitation the rights to use, copy, modify, merge, publish, distribute,
+sublicense, and/or sell copies of the Software, and to permit persons to whom
+the Software is furnished to do so, subject to the following conditions:
+
+The above copyright notice and this permission notice shall be included in all
+copies or substantial portions of the Software.
+
+THE SOFTWARE IS PROVIDED "AS IS", WITHOUT WARRANTY OF ANY KIND, EXPRESS OR 
+IMPLIED, INCLUDING BUT NOT LIMITED TO THE WARRANTIES OF MERCHANTABILITY, FITNESS
+FOR A PARTICULAR PURPOSE AND NONINFRINGEMENT. IN NO EVENT SHALL THE AUTHORS OR
+COPYRIGHT HOLDERS BE LIABLE FOR ANY CLAIM, DAMAGES OR OTHER LIABILITY, WHETHER
+IN AN ACTION OF CONTRACT, TORT OR OTHERWISE, ARISING FROM, OUT OF OR IN
+CONNECTION WITH THE SOFTWARE OR THE USE OR OTHER DEALINGS IN THE SOFTWARE.
 
 ----------------------- Dependencies Grouped by License ------------
 -------- Dependency
 sigs.k8s.io/yaml
 -------- Copyrights
-Copyright 2013 The Go Authors. All rights reserved.
 Copyright (c) 2014 Sam Ghods
 Copyright (c) 2012 The Go Authors. All rights reserved.
+Copyright 2013 The Go Authors. All rights reserved.
 
 -------- Dependencies Summary
 sigs.k8s.io/yaml
@@ -2456,314 +1569,5 @@
 OF THIS SOFTWARE, EVEN IF ADVISED OF THE POSSIBILITY OF SUCH DAMAGE.
 
 
------------------------ Dependencies Grouped by License ------------
--------- Dependency
-github.com/verrazzano/pkg
--------- Copyrights
-<<<<<<< HEAD
-Copyright (c) 2021, Oracle and/or its affiliates.
-Copyright (c) 2021 Oracle America, Inc. and its affiliates.
-Copyright (C) 2021, Oracle and/or its affiliates.
-=======
-Copyright (c) 2016-2017 Uber Technologies, Inc.
-Copyright (c) 2016 Uber Technologies, Inc.
-Copyright (c) "*" Uber Technologies, Inc.")
-Copyright (c) 2020 Uber Technologies, Inc.
-Copyright (c) 2017 Uber Technologies, Inc.
-Copyright (c) 2021 Uber Technologies, Inc.
-Copyright (c) 2016, 2017 Uber Technologies, Inc.
-Copyright (c) 2018 Uber Technologies, Inc.
->>>>>>> a07bafbd
-
--------- Dependencies Summary
-github.com/verrazzano/pkg
-github.com/verrazzano/verrazzano-monitoring-operator
-
--------- License used by Dependencies
-The Universal Permissive License (UPL), Version 1.0
-
-Copyright (c) <year> <copyright holders>
-
-The Universal Permissive License (UPL), Version 1.0
-
-Subject to the condition set forth below, permission is hereby granted to any person obtaining a copy of this software, associated documentation and/or data (collectively the "Software"), free of charge and under any and all copyright rights in the Software, and any and all patent rights owned or freely licensable by each licensor hereunder covering either (i) the unmodified Software as contributed to or provided by such licensor, or (ii) the Larger Works (as defined below), to deal in both
-
-(a) the Software, and
-
-(b) any piece of software and/or hardware listed in the lrgrwrks.txt file if one is included with the Software (each a â€œLarger Workâ€ to which the Software is contributed by such licensors),
-
-without restriction, including without limitation the rights to copy, create derivative works of, display, perform, and distribute the Software and make, use, sell, offer for sale, import, export, have made, and have sold the Software and the Larger Work(s), and to sublicense the foregoing rights on either these or other terms.
-
-This license is subject to the following condition:
-
-The above copyright notice and either this complete permission notice or at a minimum a reference to the UPL must be included in all copies or substantial portions of the Software.
-
-THE SOFTWARE IS PROVIDED "AS IS", WITHOUT WARRANTY OF ANY KIND, EXPRESS OR IMPLIED, INCLUDING BUT NOT LIMITED TO THE WARRANTIES OF MERCHANTABILITY, FITNESS FOR A PARTICULAR PURPOSE AND NONINFRINGEMENT. IN NO EVENT SHALL THE AUTHORS OR COPYRIGHT HOLDERS BE LIABLE FOR ANY CLAIM, DAMAGES OR OTHER LIABILITY, WHETHER IN AN ACTION OF CONTRACT, TORT OR OTHERWISE, ARISING FROM, OUT OF OR IN CONNECTION WITH THE SOFTWARE OR THE USE OR OTHER DEALINGS IN THE SOFTWARE.
-
-
------------------------ Dependencies Grouped by License ------------
--------- Dependency
-github.com/pelletier/go-toml
--------- Copyrights
-Copyright (c) 2013 - 2021 Thomas Pelletier, Eric Anderton
-Copyright 2016 Google LLC
-
--------- Dependencies Summary
-github.com/pelletier/go-toml
-
--------- License used by Dependencies
-The bulk of github.com/pelletier/go-toml is distributed under the MIT license
-(see below), with the exception of localtime.go and localtime.test.go.
-Those two files have been copied over from Google's civil library at revision
-ed46f5086358513cf8c25f8e3f022cb838a49d66, and are distributed under the Apache
-2.0 license (see below).
-
-
-github.com/pelletier/go-toml:
-
-
-The MIT License (MIT)
-
-Copyright (c) 2013 - 2021 Thomas Pelletier, Eric Anderton
-
-Permission is hereby granted, free of charge, to any person obtaining a copy
-of this software and associated documentation files (the "Software"), to deal
-in the Software without restriction, including without limitation the rights
-to use, copy, modify, merge, publish, distribute, sublicense, and/or sell
-copies of the Software, and to permit persons to whom the Software is
-furnished to do so, subject to the following conditions:
-
-The above copyright notice and this permission notice shall be included in all
-copies or substantial portions of the Software.
-
-THE SOFTWARE IS PROVIDED "AS IS", WITHOUT WARRANTY OF ANY KIND, EXPRESS OR
-IMPLIED, INCLUDING BUT NOT LIMITED TO THE WARRANTIES OF MERCHANTABILITY,
-FITNESS FOR A PARTICULAR PURPOSE AND NONINFRINGEMENT. IN NO EVENT SHALL THE
-AUTHORS OR COPYRIGHT HOLDERS BE LIABLE FOR ANY CLAIM, DAMAGES OR OTHER
-LIABILITY, WHETHER IN AN ACTION OF CONTRACT, TORT OR OTHERWISE, ARISING FROM,
-OUT OF OR IN CONNECTION WITH THE SOFTWARE OR THE USE OR OTHER DEALINGS IN THE
-SOFTWARE.
-
-
-localtime.go, localtime_test.go:
-
-Originals:
-    https://raw.githubusercontent.com/googleapis/google-cloud-go/ed46f5086358513cf8c25f8e3f022cb838a49d66/civil/civil.go
-    https://raw.githubusercontent.com/googleapis/google-cloud-go/ed46f5086358513cf8c25f8e3f022cb838a49d66/civil/civil_test.go
-Changes:
-    * Renamed files from civil* to localtime*.
-    * Package changed from civil to toml.
-    * 'Local' prefix added to all structs.
-License:
-    https://raw.githubusercontent.com/googleapis/google-cloud-go/ed46f5086358513cf8c25f8e3f022cb838a49d66/LICENSE
-
-
-                                 Apache License
-                           Version 2.0, January 2004
-                        http://www.apache.org/licenses/
-
-   TERMS AND CONDITIONS FOR USE, REPRODUCTION, AND DISTRIBUTION
-
-   1. Definitions.
-
-      "License" shall mean the terms and conditions for use, reproduction,
-      and distribution as defined by Sections 1 through 9 of this document.
-
-      "Licensor" shall mean the copyright owner or entity authorized by
-      the copyright owner that is granting the License.
-
-      "Legal Entity" shall mean the union of the acting entity and all
-      other entities that control, are controlled by, or are under common
-      control with that entity. For the purposes of this definition,
-      "control" means (i) the power, direct or indirect, to cause the
-      direction or management of such entity, whether by contract or
-      otherwise, or (ii) ownership of fifty percent (50%) or more of the
-      outstanding shares, or (iii) beneficial ownership of such entity.
-
-      "You" (or "Your") shall mean an individual or Legal Entity
-      exercising permissions granted by this License.
-
-      "Source" form shall mean the preferred form for making modifications,
-      including but not limited to software source code, documentation
-      source, and configuration files.
-
-      "Object" form shall mean any form resulting from mechanical
-      transformation or translation of a Source form, including but
-      not limited to compiled object code, generated documentation,
-      and conversions to other media types.
-
-      "Work" shall mean the work of authorship, whether in Source or
-      Object form, made available under the License, as indicated by a
-      copyright notice that is included in or attached to the work
-      (an example is provided in the Appendix below).
-
-      "Derivative Works" shall mean any work, whether in Source or Object
-      form, that is based on (or derived from) the Work and for which the
-      editorial revisions, annotations, elaborations, or other modifications
-      represent, as a whole, an original work of authorship. For the purposes
-      of this License, Derivative Works shall not include works that remain
-      separable from, or merely link (or bind by name) to the interfaces of,
-      the Work and Derivative Works thereof.
-
-      "Contribution" shall mean any work of authorship, including
-      the original version of the Work and any modifications or additions
-      to that Work or Derivative Works thereof, that is intentionally
-      submitted to Licensor for inclusion in the Work by the copyright owner
-      or by an individual or Legal Entity authorized to submit on behalf of
-      the copyright owner. For the purposes of this definition, "submitted"
-      means any form of electronic, verbal, or written communication sent
-      to the Licensor or its representatives, including but not limited to
-      communication on electronic mailing lists, source code control systems,
-      and issue tracking systems that are managed by, or on behalf of, the
-      Licensor for the purpose of discussing and improving the Work, but
-      excluding communication that is conspicuously marked or otherwise
-      designated in writing by the copyright owner as "Not a Contribution."
-
-      "Contributor" shall mean Licensor and any individual or Legal Entity
-      on behalf of whom a Contribution has been received by Licensor and
-      subsequently incorporated within the Work.
-
-   2. Grant of Copyright License. Subject to the terms and conditions of
-      this License, each Contributor hereby grants to You a perpetual,
-      worldwide, non-exclusive, no-charge, royalty-free, irrevocable
-      copyright license to reproduce, prepare Derivative Works of,
-      publicly display, publicly perform, sublicense, and distribute the
-      Work and such Derivative Works in Source or Object form.
-
-   3. Grant of Patent License. Subject to the terms and conditions of
-      this License, each Contributor hereby grants to You a perpetual,
-      worldwide, non-exclusive, no-charge, royalty-free, irrevocable
-      (except as stated in this section) patent license to make, have made,
-      use, offer to sell, sell, import, and otherwise transfer the Work,
-      where such license applies only to those patent claims licensable
-      by such Contributor that are necessarily infringed by their
-      Contribution(s) alone or by combination of their Contribution(s)
-      with the Work to which such Contribution(s) was submitted. If You
-      institute patent litigation against any entity (including a
-      cross-claim or counterclaim in a lawsuit) alleging that the Work
-      or a Contribution incorporated within the Work constitutes direct
-      or contributory patent infringement, then any patent licenses
-      granted to You under this License for that Work shall terminate
-      as of the date such litigation is filed.
-
-   4. Redistribution. You may reproduce and distribute copies of the
-      Work or Derivative Works thereof in any medium, with or without
-      modifications, and in Source or Object form, provided that You
-      meet the following conditions:
-
-      (a) You must give any other recipients of the Work or
-          Derivative Works a copy of this License; and
-
-      (b) You must cause any modified files to carry prominent notices
-          stating that You changed the files; and
-
-      (c) You must retain, in the Source form of any Derivative Works
-          that You distribute, all copyright, patent, trademark, and
-          attribution notices from the Source form of the Work,
-          excluding those notices that do not pertain to any part of
-          the Derivative Works; and
-
-      (d) If the Work includes a "NOTICE" text file as part of its
-          distribution, then any Derivative Works that You distribute must
-          include a readable copy of the attribution notices contained
-          within such NOTICE file, excluding those notices that do not
-          pertain to any part of the Derivative Works, in at least one
-          of the following places: within a NOTICE text file distributed
-          as part of the Derivative Works; within the Source form or
-          documentation, if provided along with the Derivative Works; or,
-          within a display generated by the Derivative Works, if and
-          wherever such third-party notices normally appear. The contents
-          of the NOTICE file are for informational purposes only and
-          do not modify the License. You may add Your own attribution
-          notices within Derivative Works that You distribute, alongside
-          or as an addendum to the NOTICE text from the Work, provided
-          that such additional attribution notices cannot be construed
-          as modifying the License.
-
-      You may add Your own copyright statement to Your modifications and
-      may provide additional or different license terms and conditions
-      for use, reproduction, or distribution of Your modifications, or
-      for any such Derivative Works as a whole, provided Your use,
-      reproduction, and distribution of the Work otherwise complies with
-      the conditions stated in this License.
-
-   5. Submission of Contributions. Unless You explicitly state otherwise,
-      any Contribution intentionally submitted for inclusion in the Work
-      by You to the Licensor shall be under the terms and conditions of
-      this License, without any additional terms or conditions.
-      Notwithstanding the above, nothing herein shall supersede or modify
-      the terms of any separate license agreement you may have executed
-      with Licensor regarding such Contributions.
-
-   6. Trademarks. This License does not grant permission to use the trade
-      names, trademarks, service marks, or product names of the Licensor,
-      except as required for reasonable and customary use in describing the
-      origin of the Work and reproducing the content of the NOTICE file.
-
-   7. Disclaimer of Warranty. Unless required by applicable law or
-      agreed to in writing, Licensor provides the Work (and each
-      Contributor provides its Contributions) on an "AS IS" BASIS,
-      WITHOUT WARRANTIES OR CONDITIONS OF ANY KIND, either express or
-      implied, including, without limitation, any warranties or conditions
-      of TITLE, NON-INFRINGEMENT, MERCHANTABILITY, or FITNESS FOR A
-      PARTICULAR PURPOSE. You are solely responsible for determining the
-      appropriateness of using or redistributing the Work and assume any
-      risks associated with Your exercise of permissions under this License.
-
-   8. Limitation of Liability. In no event and under no legal theory,
-      whether in tort (including negligence), contract, or otherwise,
-      unless required by applicable law (such as deliberate and grossly
-      negligent acts) or agreed to in writing, shall any Contributor be
-      liable to You for damages, including any direct, indirect, special,
-      incidental, or consequential damages of any character arising as a
-      result of this License or out of the use or inability to use the
-      Work (including but not limited to damages for loss of goodwill,
-      work stoppage, computer failure or malfunction, or any and all
-      other commercial damages or losses), even if such Contributor
-      has been advised of the possibility of such damages.
-
-   9. Accepting Warranty or Additional Liability. While redistributing
-      the Work or Derivative Works thereof, You may choose to offer,
-      and charge a fee for, acceptance of support, warranty, indemnity,
-      or other liability obligations and/or rights consistent with this
-      License. However, in accepting such obligations, You may act only
-      on Your own behalf and on Your sole responsibility, not on behalf
-      of any other Contributor, and only if You agree to indemnify,
-      defend, and hold each Contributor harmless for any liability
-      incurred by, or claims asserted against, such Contributor by reason
-      of your accepting any such warranty or additional liability.
-
-   END OF TERMS AND CONDITIONS
-
-   APPENDIX: How to apply the Apache License to your work.
-
-      To apply the Apache License to your work, attach the following
-      boilerplate notice, with the fields enclosed by brackets "[]"
-      replaced with your own identifying information. (Don't include
-      the brackets!)  The text should be enclosed in the appropriate
-      comment syntax for the file format. We also recommend that a
-      file or class name and description of purpose be included on the
-      same "printed page" as the copyright notice for easier
-      identification within third-party archives.
-
-   Copyright [yyyy] [name of copyright owner]
-
-   Licensed under the Apache License, Version 2.0 (the "License");
-   you may not use this file except in compliance with the License.
-   You may obtain a copy of the License at
-
-       http://www.apache.org/licenses/LICENSE-2.0
-
-   Unless required by applicable law or agreed to in writing, software
-   distributed under the License is distributed on an "AS IS" BASIS,
-   WITHOUT WARRANTIES OR CONDITIONS OF ANY KIND, either express or implied.
-   See the License for the specific language governing permissions and
-   limitations under the License.
-
-
 ATTRIBUTION-HELPER-GENERATED:
-<<<<<<< HEAD
-License file based on go.mod with md5 sum: c425629b291512d04a7b18579feb2923
-=======
-License file based on go.mod with md5 sum: 8e78a2592e9cdcdf411d9c3103ed4bf3
->>>>>>> a07bafbd
+License file based on go.mod with md5 sum: 8e78a2592e9cdcdf411d9c3103ed4bf3