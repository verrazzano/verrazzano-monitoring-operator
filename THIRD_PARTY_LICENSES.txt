github.com/verrazzano/verrazzano-monitoring-operator
-------- Copyrights
Copyright (c) 2020 Oracle America, Inc. and its affiliates. 
Copyright (C) 2020, 2021, Oracle and/or its affiliates.
Copyright (C) 2020, Oracle and/or its affiliates.
Copyright (c) 2020, Oracle and/or its affiliates.
Copyright 2019 The Kubernetes Authors.
Copyright (C) 2021, Oracle and/or its affiliates.
Copyright (c) 2020, 2021, Oracle and/or its affiliates.

-------- License
Copyright (c) 2020 Oracle America, Inc. and its affiliates. 

The Universal Permissive License (UPL), Version 1.0

Subject to the condition set forth below, permission is hereby granted to any 
person obtaining a copy of this software, associated documentation and/or data 
(collectively the "Software"), free of charge and under any and all copyright 
rights in the Software, and any and all patent rights owned or freely licensable 
by each licensor hereunder covering either (i) the unmodified Software as 
contributed to or provided by such licensor, or (ii) the Larger Works (as 
defined below), to deal in both

(a) the Software, and

(b) any piece of software and/or hardware listed in the lrgrwrks.txt file if 
one is included with the Software (each a ¿Larger Work¿ to which the Software 
is contributed by such licensors),

without restriction, including without limitation the rights to copy, create 
derivative works of, display, perform, and distribute the Software and make, 
use, sell, offer for sale, import, export, have made, and have sold the 
Software and the Larger Work(s), and to sublicense the foregoing rights on 
either these or other terms.

This license is subject to the following condition:

The above copyright notice and either this complete permission notice or at a 
minimum a reference to the UPL must be included in all copies or substantial 
portions of the Software.

THE SOFTWARE IS PROVIDED "AS IS", WITHOUT WARRANTY OF ANY KIND, EXPRESS OR 
IMPLIED, INCLUDING BUT NOT LIMITED TO THE WARRANTIES OF MERCHANTABILITY, 
FITNESS FOR A PARTICULAR PURPOSE AND NONINFRINGEMENT. IN NO EVENT SHALL THE 
AUTHORS OR COPYRIGHT HOLDERS BE LIABLE FOR ANY CLAIM, DAMAGES OR OTHER 
LIABILITY, WHETHER IN AN ACTION OF CONTRACT, TORT OR OTHERWISE, ARISING FROM, 
OUT OF OR IN CONNECTION WITH THE SOFTWARE OR THE USE OR OTHER DEALINGS IN 
THE SOFTWARE.


----------------------- Dependencies Grouped by License ------------
-------- Dependency
github.com/evanphx/json-patch
-------- Copyrights
Copyright (c) 2014, Evan Phoenix

-------- Dependencies Summary
github.com/evanphx/json-patch

-------- License used by Dependencies
Copyright (c) 2014, Evan Phoenix
All rights reserved.

Redistribution and use in source and binary forms, with or without 
modification, are permitted provided that the following conditions are met:

* Redistributions of source code must retain the above copyright notice, this
  list of conditions and the following disclaimer.
* Redistributions in binary form must reproduce the above copyright notice,
  this list of conditions and the following disclaimer in the documentation
  and/or other materials provided with the distribution.
* Neither the name of the Evan Phoenix nor the names of its contributors 
  may be used to endorse or promote products derived from this software 
  without specific prior written permission.

THIS SOFTWARE IS PROVIDED BY THE COPYRIGHT HOLDERS AND CONTRIBUTORS "AS IS" 
AND ANY EXPRESS OR IMPLIED WARRANTIES, INCLUDING, BUT NOT LIMITED TO, THE 
IMPLIED WARRANTIES OF MERCHANTABILITY AND FITNESS FOR A PARTICULAR PURPOSE ARE 
DISCLAIMED. IN NO EVENT SHALL THE COPYRIGHT OWNER OR CONTRIBUTORS BE LIABLE 
FOR ANY DIRECT, INDIRECT, INCIDENTAL, SPECIAL, EXEMPLARY, OR CONSEQUENTIAL 
DAMAGES (INCLUDING, BUT NOT LIMITED TO, PROCUREMENT OF SUBSTITUTE GOODS OR 
SERVICES; LOSS OF USE, DATA, OR PROFITS; OR BUSINESS INTERRUPTION) HOWEVER 
CAUSED AND ON ANY THEORY OF LIABILITY, WHETHER IN CONTRACT, STRICT LIABILITY, 
OR TORT (INCLUDING NEGLIGENCE OR OTHERWISE) ARISING IN ANY WAY OUT OF THE USE 
OF THIS SOFTWARE, EVEN IF ADVISED OF THE POSSIBILITY OF SUCH DAMAGE.


----------------------- Dependencies Grouped by License ------------
-------- Dependency
github.com/pkg/errors
-------- Copyrights
Copyright (c) 2015, Dave Cheney <dave@cheney.net>

-------- Dependencies Summary
github.com/pkg/errors

-------- License used by Dependencies
Copyright (c) 2015, Dave Cheney <dave@cheney.net>
All rights reserved.

Redistribution and use in source and binary forms, with or without
modification, are permitted provided that the following conditions are met:

* Redistributions of source code must retain the above copyright notice, this
  list of conditions and the following disclaimer.

* Redistributions in binary form must reproduce the above copyright notice,
  this list of conditions and the following disclaimer in the documentation
  and/or other materials provided with the distribution.

THIS SOFTWARE IS PROVIDED BY THE COPYRIGHT HOLDERS AND CONTRIBUTORS "AS IS"
AND ANY EXPRESS OR IMPLIED WARRANTIES, INCLUDING, BUT NOT LIMITED TO, THE
IMPLIED WARRANTIES OF MERCHANTABILITY AND FITNESS FOR A PARTICULAR PURPOSE ARE
DISCLAIMED. IN NO EVENT SHALL THE COPYRIGHT HOLDER OR CONTRIBUTORS BE LIABLE
FOR ANY DIRECT, INDIRECT, INCIDENTAL, SPECIAL, EXEMPLARY, OR CONSEQUENTIAL
DAMAGES (INCLUDING, BUT NOT LIMITED TO, PROCUREMENT OF SUBSTITUTE GOODS OR
SERVICES; LOSS OF USE, DATA, OR PROFITS; OR BUSINESS INTERRUPTION) HOWEVER
CAUSED AND ON ANY THEORY OF LIABILITY, WHETHER IN CONTRACT, STRICT LIABILITY,
OR TORT (INCLUDING NEGLIGENCE OR OTHERWISE) ARISING IN ANY WAY OUT OF THE USE
OF THIS SOFTWARE, EVEN IF ADVISED OF THE POSSIBILITY OF SUCH DAMAGE.


----------------------- Dependencies Grouped by License ------------
-------- Dependency
github.com/verrazzano/pkg
-------- Copyrights
Copyright (c) 2021 Oracle America, Inc. and its affiliates.
Copyright (c) 2021, Oracle and/or its affiliates.
Copyright (C) 2021, Oracle and/or its affiliates.

-------- Dependencies Summary
github.com/verrazzano/pkg

-------- License used by Dependencies
Copyright (c) 2021 Oracle America, Inc. and its affiliates.

The Universal Permissive License (UPL), Version 1.0

Subject to the condition set forth below, permission is hereby granted to any 
person obtaining a copy of this software, associated documentation and/or data 
(collectively the "Software"), free of charge and under any and all copyright 
rights in the Software, and any and all patent rights owned or freely licensable 
by each licensor hereunder covering either (i) the unmodified Software as 
contributed to or provided by such licensor, or (ii) the Larger Works (as 
defined below), to deal in both

(a) the Software, and

(b) any piece of software and/or hardware listed in the lrgrwrks.txt file if 
one is included with the Software (each a ¿Larger Work¿ to which the Software 
is contributed by such licensors),

without restriction, including without limitation the rights to copy, create 
derivative works of, display, perform, and distribute the Software and make, 
use, sell, offer for sale, import, export, have made, and have sold the 
Software and the Larger Work(s), and to sublicense the foregoing rights on 
either these or other terms.

This license is subject to the following condition:

The above copyright notice and either this complete permission notice or at a 
minimum a reference to the UPL must be included in all copies or substantial 
portions of the Software.

THE SOFTWARE IS PROVIDED "AS IS", WITHOUT WARRANTY OF ANY KIND, EXPRESS OR 
IMPLIED, INCLUDING BUT NOT LIMITED TO THE WARRANTIES OF MERCHANTABILITY, 
FITNESS FOR A PARTICULAR PURPOSE AND NONINFRINGEMENT. IN NO EVENT SHALL THE 
AUTHORS OR COPYRIGHT HOLDERS BE LIABLE FOR ANY CLAIM, DAMAGES OR OTHER 
LIABILITY, WHETHER IN AN ACTION OF CONTRACT, TORT OR OTHERWISE, ARISING FROM, 
OUT OF OR IN CONNECTION WITH THE SOFTWARE OR THE USE OR OTHER DEALINGS IN 
THE SOFTWARE.


----------------------- Dependencies Grouped by License ------------
-------- Dependency
github.com/hashicorp/golang-lru
-------- Copyrights

-------- Dependencies Summary
github.com/hashicorp/golang-lru

-------- License used by Dependencies
Mozilla Public License, version 2.0

1. Definitions

1.1. "Contributor"

     means each individual or legal entity that creates, contributes to the
     creation of, or owns Covered Software.

1.2. "Contributor Version"

     means the combination of the Contributions of others (if any) used by a
     Contributor and that particular Contributor's Contribution.

1.3. "Contribution"

     means Covered Software of a particular Contributor.

1.4. "Covered Software"

     means Source Code Form to which the initial Contributor has attached the
     notice in Exhibit A, the Executable Form of such Source Code Form, and
     Modifications of such Source Code Form, in each case including portions
     thereof.

1.5. "Incompatible With Secondary Licenses"
     means

     a. that the initial Contributor has attached the notice described in
        Exhibit B to the Covered Software; or

     b. that the Covered Software was made available under the terms of
        version 1.1 or earlier of the License, but not also under the terms of
        a Secondary License.

1.6. "Executable Form"

     means any form of the work other than Source Code Form.

1.7. "Larger Work"

     means a work that combines Covered Software with other material, in a
     separate file or files, that is not Covered Software.

1.8. "License"

     means this document.

1.9. "Licensable"

     means having the right to grant, to the maximum extent possible, whether
     at the time of the initial grant or subsequently, any and all of the
     rights conveyed by this License.

1.10. "Modifications"

     means any of the following:

     a. any file in Source Code Form that results from an addition to,
        deletion from, or modification of the contents of Covered Software; or

     b. any new file in Source Code Form that contains any Covered Software.

1.11. "Patent Claims" of a Contributor

      means any patent claim(s), including without limitation, method,
      process, and apparatus claims, in any patent Licensable by such
      Contributor that would be infringed, but for the grant of the License,
      by the making, using, selling, offering for sale, having made, import,
      or transfer of either its Contributions or its Contributor Version.

1.12. "Secondary License"

      means either the GNU General Public License, Version 2.0, the GNU Lesser
      General Public License, Version 2.1, the GNU Affero General Public
      License, Version 3.0, or any later versions of those licenses.

1.13. "Source Code Form"

      means the form of the work preferred for making modifications.

1.14. "You" (or "Your")

      means an individual or a legal entity exercising rights under this
      License. For legal entities, "You" includes any entity that controls, is
      controlled by, or is under common control with You. For purposes of this
      definition, "control" means (a) the power, direct or indirect, to cause
      the direction or management of such entity, whether by contract or
      otherwise, or (b) ownership of more than fifty percent (50%) of the
      outstanding shares or beneficial ownership of such entity.


2. License Grants and Conditions

2.1. Grants

     Each Contributor hereby grants You a world-wide, royalty-free,
     non-exclusive license:

     a. under intellectual property rights (other than patent or trademark)
        Licensable by such Contributor to use, reproduce, make available,
        modify, display, perform, distribute, and otherwise exploit its
        Contributions, either on an unmodified basis, with Modifications, or
        as part of a Larger Work; and

     b. under Patent Claims of such Contributor to make, use, sell, offer for
        sale, have made, import, and otherwise transfer either its
        Contributions or its Contributor Version.

2.2. Effective Date

     The licenses granted in Section 2.1 with respect to any Contribution
     become effective for each Contribution on the date the Contributor first
     distributes such Contribution.

2.3. Limitations on Grant Scope

     The licenses granted in this Section 2 are the only rights granted under
     this License. No additional rights or licenses will be implied from the
     distribution or licensing of Covered Software under this License.
     Notwithstanding Section 2.1(b) above, no patent license is granted by a
     Contributor:

     a. for any code that a Contributor has removed from Covered Software; or

     b. for infringements caused by: (i) Your and any other third party's
        modifications of Covered Software, or (ii) the combination of its
        Contributions with other software (except as part of its Contributor
        Version); or

     c. under Patent Claims infringed by Covered Software in the absence of
        its Contributions.

     This License does not grant any rights in the trademarks, service marks,
     or logos of any Contributor (except as may be necessary to comply with
     the notice requirements in Section 3.4).

2.4. Subsequent Licenses

     No Contributor makes additional grants as a result of Your choice to
     distribute the Covered Software under a subsequent version of this
     License (see Section 10.2) or under the terms of a Secondary License (if
     permitted under the terms of Section 3.3).

2.5. Representation

     Each Contributor represents that the Contributor believes its
     Contributions are its original creation(s) or it has sufficient rights to
     grant the rights to its Contributions conveyed by this License.

2.6. Fair Use

     This License is not intended to limit any rights You have under
     applicable copyright doctrines of fair use, fair dealing, or other
     equivalents.

2.7. Conditions

     Sections 3.1, 3.2, 3.3, and 3.4 are conditions of the licenses granted in
     Section 2.1.


3. Responsibilities

3.1. Distribution of Source Form

     All distribution of Covered Software in Source Code Form, including any
     Modifications that You create or to which You contribute, must be under
     the terms of this License. You must inform recipients that the Source
     Code Form of the Covered Software is governed by the terms of this
     License, and how they can obtain a copy of this License. You may not
     attempt to alter or restrict the recipients' rights in the Source Code
     Form.

3.2. Distribution of Executable Form

     If You distribute Covered Software in Executable Form then:

     a. such Covered Software must also be made available in Source Code Form,
        as described in Section 3.1, and You must inform recipients of the
        Executable Form how they can obtain a copy of such Source Code Form by
        reasonable means in a timely manner, at a charge no more than the cost
        of distribution to the recipient; and

     b. You may distribute such Executable Form under the terms of this
        License, or sublicense it under different terms, provided that the
        license for the Executable Form does not attempt to limit or alter the
        recipients' rights in the Source Code Form under this License.

3.3. Distribution of a Larger Work

     You may create and distribute a Larger Work under terms of Your choice,
     provided that You also comply with the requirements of this License for
     the Covered Software. If the Larger Work is a combination of Covered
     Software with a work governed by one or more Secondary Licenses, and the
     Covered Software is not Incompatible With Secondary Licenses, this
     License permits You to additionally distribute such Covered Software
     under the terms of such Secondary License(s), so that the recipient of
     the Larger Work may, at their option, further distribute the Covered
     Software under the terms of either this License or such Secondary
     License(s).

3.4. Notices

     You may not remove or alter the substance of any license notices
     (including copyright notices, patent notices, disclaimers of warranty, or
     limitations of liability) contained within the Source Code Form of the
     Covered Software, except that You may alter any license notices to the
     extent required to remedy known factual inaccuracies.

3.5. Application of Additional Terms

     You may choose to offer, and to charge a fee for, warranty, support,
     indemnity or liability obligations to one or more recipients of Covered
     Software. However, You may do so only on Your own behalf, and not on
     behalf of any Contributor. You must make it absolutely clear that any
     such warranty, support, indemnity, or liability obligation is offered by
     You alone, and You hereby agree to indemnify every Contributor for any
     liability incurred by such Contributor as a result of warranty, support,
     indemnity or liability terms You offer. You may include additional
     disclaimers of warranty and limitations of liability specific to any
     jurisdiction.

4. Inability to Comply Due to Statute or Regulation

   If it is impossible for You to comply with any of the terms of this License
   with respect to some or all of the Covered Software due to statute,
   judicial order, or regulation then You must: (a) comply with the terms of
   this License to the maximum extent possible; and (b) describe the
   limitations and the code they affect. Such description must be placed in a
   text file included with all distributions of the Covered Software under
   this License. Except to the extent prohibited by statute or regulation,
   such description must be sufficiently detailed for a recipient of ordinary
   skill to be able to understand it.

5. Termination

5.1. The rights granted under this License will terminate automatically if You
     fail to comply with any of its terms. However, if You become compliant,
     then the rights granted under this License from a particular Contributor
     are reinstated (a) provisionally, unless and until such Contributor
     explicitly and finally terminates Your grants, and (b) on an ongoing
     basis, if such Contributor fails to notify You of the non-compliance by
     some reasonable means prior to 60 days after You have come back into
     compliance. Moreover, Your grants from a particular Contributor are
     reinstated on an ongoing basis if such Contributor notifies You of the
     non-compliance by some reasonable means, this is the first time You have
     received notice of non-compliance with this License from such
     Contributor, and You become compliant prior to 30 days after Your receipt
     of the notice.

5.2. If You initiate litigation against any entity by asserting a patent
     infringement claim (excluding declaratory judgment actions,
     counter-claims, and cross-claims) alleging that a Contributor Version
     directly or indirectly infringes any patent, then the rights granted to
     You by any and all Contributors for the Covered Software under Section
     2.1 of this License shall terminate.

5.3. In the event of termination under Sections 5.1 or 5.2 above, all end user
     license agreements (excluding distributors and resellers) which have been
     validly granted by You or Your distributors under this License prior to
     termination shall survive termination.

6. Disclaimer of Warranty

   Covered Software is provided under this License on an "as is" basis,
   without warranty of any kind, either expressed, implied, or statutory,
   including, without limitation, warranties that the Covered Software is free
   of defects, merchantable, fit for a particular purpose or non-infringing.
   The entire risk as to the quality and performance of the Covered Software
   is with You. Should any Covered Software prove defective in any respect,
   You (not any Contributor) assume the cost of any necessary servicing,
   repair, or correction. This disclaimer of warranty constitutes an essential
   part of this License. No use of  any Covered Software is authorized under
   this License except under this disclaimer.

7. Limitation of Liability

   Under no circumstances and under no legal theory, whether tort (including
   negligence), contract, or otherwise, shall any Contributor, or anyone who
   distributes Covered Software as permitted above, be liable to You for any
   direct, indirect, special, incidental, or consequential damages of any
   character including, without limitation, damages for lost profits, loss of
   goodwill, work stoppage, computer failure or malfunction, or any and all
   other commercial damages or losses, even if such party shall have been
   informed of the possibility of such damages. This limitation of liability
   shall not apply to liability for death or personal injury resulting from
   such party's negligence to the extent applicable law prohibits such
   limitation. Some jurisdictions do not allow the exclusion or limitation of
   incidental or consequential damages, so this exclusion and limitation may
   not apply to You.

8. Litigation

   Any litigation relating to this License may be brought only in the courts
   of a jurisdiction where the defendant maintains its principal place of
   business and such litigation shall be governed by laws of that
   jurisdiction, without reference to its conflict-of-law provisions. Nothing
   in this Section shall prevent a party's ability to bring cross-claims or
   counter-claims.

9. Miscellaneous

   This License represents the complete agreement concerning the subject
   matter hereof. If any provision of this License is held to be
   unenforceable, such provision shall be reformed only to the extent
   necessary to make it enforceable. Any law or regulation which provides that
   the language of a contract shall be construed against the drafter shall not
   be used to construe this License against a Contributor.


10. Versions of the License

10.1. New Versions

      Mozilla Foundation is the license steward. Except as provided in Section
      10.3, no one other than the license steward has the right to modify or
      publish new versions of this License. Each version will be given a
      distinguishing version number.

10.2. Effect of New Versions

      You may distribute the Covered Software under the terms of the version
      of the License under which You originally received the Covered Software,
      or under the terms of any subsequent version published by the license
      steward.

10.3. Modified Versions

      If you create software not governed by this License, and you want to
      create a new license for such software, you may create and use a
      modified version of this License if you rename the license and remove
      any references to the name of the license steward (except to note that
      such modified license differs from this License).

10.4. Distributing Source Code Form that is Incompatible With Secondary
      Licenses If You choose to distribute Source Code Form that is
      Incompatible With Secondary Licenses under the terms of this version of
      the License, the notice described in Exhibit B of this License must be
      attached.

Exhibit A - Source Code Form License Notice

      This Source Code Form is subject to the
      terms of the Mozilla Public License, v.
      2.0. If a copy of the MPL was not
      distributed with this file, You can
      obtain one at
      http://mozilla.org/MPL/2.0/.

If it is not possible or desirable to put the notice in a particular file,
then You may include the notice in a location (such as a LICENSE file in a
relevant directory) where a recipient would be likely to look for such a
notice.

You may add additional accurate notices of copyright ownership.

Exhibit B - "Incompatible With Secondary Licenses" Notice

      This Source Code Form is "Incompatible
      With Secondary Licenses", as defined by
      the Mozilla Public License, v. 2.0.


----------------------- Dependencies Grouped by License ------------
-------- Dependency
github.com/go-logr/logr
-------- Copyrights
Copyright 2020 The logr Authors.
Copyright 2019 The logr Authors.
Copyright 2021 The logr Authors.

-------- Dependency
github.com/go-logr/zapr
-------- Copyrights
Copyright 2019 The logr Authors.
Copyright 2018 Solly Ross

-------- Dependency
github.com/golang/groupcache
-------- Copyrights
Copyright 2012 Google Inc.
Copyright 2013 Google Inc.

-------- Dependency
github.com/google/gofuzz
-------- Copyrights
Copyright 2014 Google Inc. All rights reserved.

-------- Dependency
github.com/googleapis/gnostic
-------- Copyrights
Copyright 2017-2020, Google LLC.
Copyright 2019 Google LLC. All Rights Reserved.
Copyright 2017 Google LLC. All Rights Reserved.
Copyright 2020 Google LLC. All Rights Reserved.
Copyright 2018 Google LLC. All Rights Reserved.
Copyright 2020 Google LLC. All Rights Reserved.\n" +

-------- Dependency
github.com/modern-go/concurrent
-------- Copyrights

-------- Dependency
github.com/modern-go/reflect2
-------- Copyrights

-------- Dependency
gopkg.in/yaml.v2
-------- Copyrights
Copyright (c) 2006 Kirill Simonov
Copyright 2011-2016 Canonical Ltd.
-------- Notices
Copyright 2011-2016 Canonical Ltd.

Licensed under the Apache License, Version 2.0 (the "License");
you may not use this file except in compliance with the License.
You may obtain a copy of the License at

    http://www.apache.org/licenses/LICENSE-2.0

Unless required by applicable law or agreed to in writing, software
distributed under the License is distributed on an "AS IS" BASIS,
WITHOUT WARRANTIES OR CONDITIONS OF ANY KIND, either express or implied.
See the License for the specific language governing permissions and
limitations under the License.


-------- Dependency
k8s.io/api
-------- Copyrights
Copyright 2019 The Kubernetes Authors.
Copyright The Kubernetes Authors.
Copyright 2017 The Kubernetes Authors.
Copyright 2016 The Kubernetes Authors.
Copyright 2015 The Kubernetes Authors.
Copyright 2018 The Kubernetes Authors.
Copyright 2020 The Kubernetes Authors.
Copyright 2021 The Kubernetes Authors.

-------- Dependency
k8s.io/apiextensions-apiserver
-------- Copyrights
Copyright 2019 The Kubernetes Authors.
Copyright 2017 The Kubernetes Authors.
Copyright The Kubernetes Authors.
Copyright 2018 The Kubernetes Authors.
Copyright 2020 The Kubernetes Authors.
Copyright 2016 The Kubernetes Authors.
Copyright 2021 The Kubernetes Authors.

-------- Dependency
k8s.io/apimachinery
-------- Copyrights
Copyright 2017 The Kubernetes Authors.
Copyright 2019 The Kubernetes Authors.
Copyright 2014 The Kubernetes Authors.
Copyright 2020 The Kubernetes Authors.
Copyright 2015 The Kubernetes Authors.
Copyright 2016 The Kubernetes Authors.
Copyright 2018 The Kubernetes Authors.
Copyright The Kubernetes Authors.
Copyright 2021 The Kubernetes Authors.
Copyright 2013 The Go Authors. All rights reserved.
Copyright 2009 The Go Authors. All rights reserved.

-------- Dependency
k8s.io/client-go
-------- Copyrights
Copyright The Kubernetes Authors.
Copyright 2016 The Kubernetes Authors.
Copyright 2017 The Kubernetes Authors.
Copyright 2019 The Kubernetes Authors.
Copyright 2015 The Kubernetes Authors.
Copyright 2014 The Kubernetes Authors.
Copyright 2018 The Kubernetes Authors.
Copyright 2020 The Kubernetes Authors.
Copyright 2021 The Kubernetes Authors.

-------- Dependency
k8s.io/klog/v2
-------- Copyrights
Copyright 2013 Google Inc. All Rights Reserved.
Copyright 2020 The Kubernetes Authors.

-------- Dependency
k8s.io/kube-openapi
-------- Copyrights
Copyright The Kubernetes Authors.
Copyright 2018 The Kubernetes Authors.
Copyright 2017 The Kubernetes Authors.
Copyright 2019 The Kubernetes Authors.
Copyright 2016 The Kubernetes Authors.
Copyright 2020 The Kubernetes Authors.
Copyright 2015 go-swagger maintainers
Copyright (C) MongoDB, Inc. 2017-present.
Copyright 2017 go-swagger maintainers

-------- Dependency
k8s.io/utils
-------- Copyrights
Copyright 2018 The Kubernetes Authors.
Copyright 2017 The Kubernetes Authors.
Copyright 2014 The Kubernetes Authors.
Copyright 2015 The Kubernetes Authors.
Copyright 2016 The Kubernetes Authors.
Copyright 2020 The Kubernetes Authors.
Copyright 2019 The Kubernetes Authors.
Copyright (c) 2009 The Go Authors. All rights reserved.
Copyright 2010 The Go Authors. All rights reserved.
Copyright (c) 2012 The Go Authors. All rights reserved.
Copyright 2009 The Go Authors. All rights reserved.

-------- Dependency
sigs.k8s.io/controller-runtime
-------- Copyrights
Copyright 2020 The Kubernetes Authors.
Copyright 2018 The Kubernetes Authors.
Copyright 2019 The Kubernetes Authors.
Copyright 2018 The Kubernetes authors.
Copyright 2021 The Kubernetes Authors.
Copyright 2017 The Kubernetes Authors.
Copyright 2016 The Kubernetes Authors.
Copyright 2014 The Kubernetes Authors.

-------- Dependency
sigs.k8s.io/structured-merge-diff/v4
-------- Copyrights
Copyright 2018 The Kubernetes Authors.
Copyright 2019 The Kubernetes Authors.
Copyright 2020 The Kubernetes Authors.

-------- Dependencies Summary
github.com/go-logr/logr
github.com/go-logr/zapr
github.com/golang/groupcache
github.com/google/gofuzz
github.com/googleapis/gnostic
github.com/modern-go/concurrent
github.com/modern-go/reflect2
gopkg.in/yaml.v2
k8s.io/api
k8s.io/apiextensions-apiserver
k8s.io/apimachinery
k8s.io/client-go
k8s.io/klog/v2
k8s.io/kube-openapi
k8s.io/utils
sigs.k8s.io/controller-runtime
sigs.k8s.io/structured-merge-diff/v4

-------- License used by Dependencies
SPDX:Apache-2.0
                                 Apache License
                           Version 2.0, January 2004
                        http://www.apache.org/licenses/

   TERMS AND CONDITIONS FOR USE, REPRODUCTION, AND DISTRIBUTION

   1. Definitions.

      "License" shall mean the terms and conditions for use, reproduction,
      and distribution as defined by Sections 1 through 9 of this document.

      "Licensor" shall mean the copyright owner or entity authorized by
      the copyright owner that is granting the License.

      "Legal Entity" shall mean the union of the acting entity and all
      other entities that control, are controlled by, or are under common
      control with that entity. For the purposes of this definition,
      "control" means (i) the power, direct or indirect, to cause the
      direction or management of such entity, whether by contract or
      otherwise, or (ii) ownership of fifty percent (50%) or more of the
      outstanding shares, or (iii) beneficial ownership of such entity.

      "You" (or "Your") shall mean an individual or Legal Entity
      exercising permissions granted by this License.

      "Source" form shall mean the preferred form for making modifications,
      including but not limited to software source code, documentation
      source, and configuration files.

      "Object" form shall mean any form resulting from mechanical
      transformation or translation of a Source form, including but
      not limited to compiled object code, generated documentation,
      and conversions to other media types.

      "Work" shall mean the work of authorship, whether in Source or
      Object form, made available under the License, as indicated by a
      copyright notice that is included in or attached to the work
      (an example is provided in the Appendix below).

      "Derivative Works" shall mean any work, whether in Source or Object
      form, that is based on (or derived from) the Work and for which the
      editorial revisions, annotations, elaborations, or other modifications
      represent, as a whole, an original work of authorship. For the purposes
      of this License, Derivative Works shall not include works that remain
      separable from, or merely link (or bind by name) to the interfaces of,
      the Work and Derivative Works thereof.

      "Contribution" shall mean any work of authorship, including
      the original version of the Work and any modifications or additions
      to that Work or Derivative Works thereof, that is intentionally
      submitted to Licensor for inclusion in the Work by the copyright owner
      or by an individual or Legal Entity authorized to submit on behalf of
      the copyright owner. For the purposes of this definition, "submitted"
      means any form of electronic, verbal, or written communication sent
      to the Licensor or its representatives, including but not limited to
      communication on electronic mailing lists, source code control systems,
      and issue tracking systems that are managed by, or on behalf of, the
      Licensor for the purpose of discussing and improving the Work, but
      excluding communication that is conspicuously marked or otherwise
      designated in writing by the copyright owner as "Not a Contribution."

      "Contributor" shall mean Licensor and any individual or Legal Entity
      on behalf of whom a Contribution has been received by Licensor and
      subsequently incorporated within the Work.

   2. Grant of Copyright License. Subject to the terms and conditions of
      this License, each Contributor hereby grants to You a perpetual,
      worldwide, non-exclusive, no-charge, royalty-free, irrevocable
      copyright license to reproduce, prepare Derivative Works of,
      publicly display, publicly perform, sublicense, and distribute the
      Work and such Derivative Works in Source or Object form.

   3. Grant of Patent License. Subject to the terms and conditions of
      this License, each Contributor hereby grants to You a perpetual,
      worldwide, non-exclusive, no-charge, royalty-free, irrevocable
      (except as stated in this section) patent license to make, have made,
      use, offer to sell, sell, import, and otherwise transfer the Work,
      where such license applies only to those patent claims licensable
      by such Contributor that are necessarily infringed by their
      Contribution(s) alone or by combination of their Contribution(s)
      with the Work to which such Contribution(s) was submitted. If You
      institute patent litigation against any entity (including a
      cross-claim or counterclaim in a lawsuit) alleging that the Work
      or a Contribution incorporated within the Work constitutes direct
      or contributory patent infringement, then any patent licenses
      granted to You under this License for that Work shall terminate
      as of the date such litigation is filed.

   4. Redistribution. You may reproduce and distribute copies of the
      Work or Derivative Works thereof in any medium, with or without
      modifications, and in Source or Object form, provided that You
      meet the following conditions:

      (a) You must give any other recipients of the Work or
          Derivative Works a copy of this License; and

      (b) You must cause any modified files to carry prominent notices
          stating that You changed the files; and

      (c) You must retain, in the Source form of any Derivative Works
          that You distribute, all copyright, patent, trademark, and
          attribution notices from the Source form of the Work,
          excluding those notices that do not pertain to any part of
          the Derivative Works; and

      (d) If the Work includes a "NOTICE" text file as part of its
          distribution, then any Derivative Works that You distribute must
          include a readable copy of the attribution notices contained
          within such NOTICE file, excluding those notices that do not
          pertain to any part of the Derivative Works, in at least one
          of the following places: within a NOTICE text file distributed
          as part of the Derivative Works; within the Source form or
          documentation, if provided along with the Derivative Works; or,
          within a display generated by the Derivative Works, if and
          wherever such third-party notices normally appear. The contents
          of the NOTICE file are for informational purposes only and
          do not modify the License. You may add Your own attribution
          notices within Derivative Works that You distribute, alongside
          or as an addendum to the NOTICE text from the Work, provided
          that such additional attribution notices cannot be construed
          as modifying the License.

      You may add Your own copyright statement to Your modifications and
      may provide additional or different license terms and conditions
      for use, reproduction, or distribution of Your modifications, or
      for any such Derivative Works as a whole, provided Your use,
      reproduction, and distribution of the Work otherwise complies with
      the conditions stated in this License.

   5. Submission of Contributions. Unless You explicitly state otherwise,
      any Contribution intentionally submitted for inclusion in the Work
      by You to the Licensor shall be under the terms and conditions of
      this License, without any additional terms or conditions.
      Notwithstanding the above, nothing herein shall supersede or modify
      the terms of any separate license agreement you may have executed
      with Licensor regarding such Contributions.

   6. Trademarks. This License does not grant permission to use the trade
      names, trademarks, service marks, or product names of the Licensor,
      except as required for reasonable and customary use in describing the
      origin of the Work and reproducing the content of the NOTICE file.

   7. Disclaimer of Warranty. Unless required by applicable law or
      agreed to in writing, Licensor provides the Work (and each
      Contributor provides its Contributions) on an "AS IS" BASIS,
      WITHOUT WARRANTIES OR CONDITIONS OF ANY KIND, either express or
      implied, including, without limitation, any warranties or conditions
      of TITLE, NON-INFRINGEMENT, MERCHANTABILITY, or FITNESS FOR A
      PARTICULAR PURPOSE. You are solely responsible for determining the
      appropriateness of using or redistributing the Work and assume any
      risks associated with Your exercise of permissions under this License.

   8. Limitation of Liability. In no event and under no legal theory,
      whether in tort (including negligence), contract, or otherwise,
      unless required by applicable law (such as deliberate and grossly
      negligent acts) or agreed to in writing, shall any Contributor be
      liable to You for damages, including any direct, indirect, special,
      incidental, or consequential damages of any character arising as a
      result of this License or out of the use or inability to use the
      Work (including but not limited to damages for loss of goodwill,
      work stoppage, computer failure or malfunction, or any and all
      other commercial damages or losses), even if such Contributor
      has been advised of the possibility of such damages.

   9. Accepting Warranty or Additional Liability. While redistributing
      the Work or Derivative Works thereof, You may choose to offer,
      and charge a fee for, acceptance of support, warranty, indemnity,
      or other liability obligations and/or rights consistent with this
      License. However, in accepting such obligations, You may act only
      on Your own behalf and on Your sole responsibility, not on behalf
      of any other Contributor, and only if You agree to indemnify,
      defend, and hold each Contributor harmless for any liability
      incurred by, or claims asserted against, such Contributor by reason
      of your accepting any such warranty or additional liability.

----------------------- Dependencies Grouped by License ------------
-------- Dependency
github.com/gogo/protobuf
-------- Copyrights
Copyright (c) 2013, The GoGo Authors. All rights reserved.
Copyright 2010 The Go Authors.  All rights reserved.
Copyright 2010 The Go Authors.
Copyright (c) 2015, The GoGo Authors. All rights reserved.
Copyright 2016 The Go Authors.  All rights reserved.
Copyright 2015 The Go Authors.  All rights reserved.
Copyright 2011 The Go Authors.  All rights reserved.
Copyright (c) 2018, The GoGo Authors. All rights reserved.
Copyright 2018 The Go Authors.  All rights reserved.
Copyright 2017 The Go Authors.  All rights reserved.
Copyright (c) 2016, The GoGo Authors. All rights reserved.
Copyright 2014 The Go Authors.  All rights reserved.
Copyright 2012 The Go Authors.  All rights reserved.
Copyright 2013 The Go Authors.  All rights reserved.
Copyright (c) 2019, The GoGo Authors. All rights reserved.
Copyright (c) 2017, The GoGo Authors. All rights reserved.
Copyright (c) 2015, The GoGo Authors.  rights reserved.

-------- Dependency
github.com/golang/protobuf
-------- Copyrights
Copyright 2010 The Go Authors.  All rights reserved.
Copyright 2016 The Go Authors. All rights reserved.
Copyright 2020 The Go Authors. All rights reserved.
Copyright 2019 The Go Authors. All rights reserved.
Copyright 2018 The Go Authors. All rights reserved.
Copyright 2015 The Go Authors. All rights reserved.
Copyright 2017 The Go Authors. All rights reserved.
Copyright 2010 The Go Authors. All rights reserved.
Copyright 2014 The Go Authors. All rights reserved.
Copyright 2011 The Go Authors. All rights reserved.
Copyright 2015 The Go Authors.  All rights reserved.

-------- Dependency
github.com/google/go-cmp
-------- Copyrights
Copyright (c) 2017 The Go Authors. All rights reserved.
Copyright 2017, The Go Authors. All rights reserved.
Copyright 2021, The Go Authors. All rights reserved.
Copyright 2020, The Go Authors. All rights reserved.
Copyright 2018, The Go Authors. All rights reserved.
Copyright 2019, The Go Authors. All rights reserved.

-------- Dependency
github.com/imdario/mergo
-------- Copyrights
Copyright (c) 2013 Dario Castañé. All rights reserved.
Copyright (c) 2012 The Go Authors. All rights reserved.
Copyright 2013 Dario Castañé. All rights reserved.
Copyright 2009 The Go Authors. All rights reserved.
Copyright 2014 Dario Castañé. All rights reserved.

-------- Dependency
github.com/spf13/pflag
-------- Copyrights
Copyright (c) 2012 Alex Ogier. All rights reserved.
Copyright (c) 2012 The Go Authors. All rights reserved.
Copyright 2009 The Go Authors. All rights reserved.
Copyright 2012 The Go Authors. All rights reserved.
Copyright 2010 The Go Authors.  All rights reserved.

-------- Dependency
golang.org/x/crypto
-------- Copyrights
Copyright (c) 2009 The Go Authors. All rights reserved.
Copyright 2015 The Go Authors. All rights reserved.
Copyright 2016 The Go Authors. All rights reserved.
Copyright 2017 The Go Authors. All rights reserved.
Copyright 2018 The Go Authors. All rights reserved.
Copyright 2019 The Go Authors. All rights reserved.
Copyright 2011 The Go Authors. All rights reserved.
Copyright 2010 The Go Authors. All rights reserved.
Copyright 2012 The Go Authors. All rights reserved.
Copyright 2013 The Go Authors. All rights reserved.
Copyright 2014 The Go Authors. All rights reserved.
Copyright 2020 The Go Authors. All rights reserved.
Copyright 2009 The Go Authors. All rights reserved.
-------- Patents
Additional IP Rights Grant (Patents)

"This implementation" means the copyrightable works distributed by
Google as part of the Go project.

Google hereby grants to You a perpetual, worldwide, non-exclusive,
no-charge, royalty-free, irrevocable (except as stated in this section)
patent license to make, have made, use, offer to sell, sell, import,
transfer and otherwise run, modify and propagate the contents of this
implementation of Go, where such license applies only to those patent
claims, both currently owned or controlled by Google and acquired in
the future, licensable by Google that are necessarily infringed by this
implementation of Go.  This grant does not include claims that would be
infringed only as a consequence of further modification of this
implementation.  If you or your agent or exclusive licensee institute or
order or agree to the institution of patent litigation against any
entity (including a cross-claim or counterclaim in a lawsuit) alleging
that this implementation of Go or any code incorporated within this
implementation of Go constitutes direct or contributory patent
infringement, or inducement of patent infringement, then any patent
rights granted to you under this License for this implementation of Go
shall terminate as of the date such litigation is filed.


-------- Dependency
golang.org/x/net
-------- Copyrights
Copyright (c) 2009 The Go Authors. All rights reserved.
Copyright 2016 The Go Authors. All rights reserved.
Copyright 2017 The Go Authors. All rights reserved.
Copyright 2014 The Go Authors. All rights reserved.
Copyright 2015 The Go Authors. All rights reserved.
Copyright 2010 The Go Authors. All rights reserved.
Copyright 2009 The Go Authors. All rights reserved.
Copyright 2012 The Go Authors. All rights reserved.
Copyright 2013 The Go Authors. All rights reserved.
Copyright 2011 The Go Authors. All rights reserved.
Copyright (C) 2009 Apple Inc. All rights reserved.
Copyright 2018 The Go Authors. All rights reserved.
Copyright 2020 The Go Authors. All rights reserved.
Copyright 2019 The Go Authors. All rights reserved.
Copyright 2021 The Go Authors. All rights reserved.
-------- Patents
Additional IP Rights Grant (Patents)

"This implementation" means the copyrightable works distributed by
Google as part of the Go project.

Google hereby grants to You a perpetual, worldwide, non-exclusive,
no-charge, royalty-free, irrevocable (except as stated in this section)
patent license to make, have made, use, offer to sell, sell, import,
transfer and otherwise run, modify and propagate the contents of this
implementation of Go, where such license applies only to those patent
claims, both currently owned or controlled by Google and acquired in
the future, licensable by Google that are necessarily infringed by this
implementation of Go.  This grant does not include claims that would be
infringed only as a consequence of further modification of this
implementation.  If you or your agent or exclusive licensee institute or
order or agree to the institution of patent litigation against any
entity (including a cross-claim or counterclaim in a lawsuit) alleging
that this implementation of Go or any code incorporated within this
implementation of Go constitutes direct or contributory patent
infringement, or inducement of patent infringement, then any patent
rights granted to you under this License for this implementation of Go
shall terminate as of the date such litigation is filed.


-------- Dependency
golang.org/x/oauth2
-------- Copyrights
Copyright (c) 2009 The Go Authors. All rights reserved.
Copyright 2017 The oauth2 Authors. All rights reserved.
Copyright 2015 The oauth2 Authors. All rights reserved.
Copyright 2018 The Go Authors. All rights reserved.
Copyright 2014 The Go Authors. All rights reserved.
Copyright 2019 The Go Authors. All rights reserved.
Copyright 2015 The Go Authors. All rights reserved.
Copyright 2016 The Go Authors. All rights reserved.
Copyright 2017 The Go Authors. All rights reserved.
Copyright 2018 The oauth2 Authors. All rights reserved.

-------- Dependency
golang.org/x/sys
-------- Copyrights
Copyright (c) 2009 The Go Authors. All rights reserved.
Copyright 2019 The Go Authors. All rights reserved.
Copyright 2018 The Go Authors. All rights reserved.
Copyright 2020 The Go Authors. All rights reserved.
Copyright 2012 The Go Authors. All rights reserved.
Copyright 2011 The Go Authors. All rights reserved.
Copyright 2015 The Go Authors. All rights reserved.
Copyright 2009 The Go Authors. All rights reserved.
Copyright 2013 The Go Authors. All rights reserved.
Copyright 2016 The Go Authors. All rights reserved.
Copyright 2017 The Go Authors. All rights reserved.
Copyright 2010 The Go Authors. All rights reserved.
Copyright 2014 The Go Authors. All rights reserved.
Copyright 2021 The Go Authors. All rights reserved.
Copyright 2009,2010 The Go Authors. All rights reserved.
Copyright 2017 The Go Authors. All right reserved.
-------- Patents
Additional IP Rights Grant (Patents)

"This implementation" means the copyrightable works distributed by
Google as part of the Go project.

Google hereby grants to You a perpetual, worldwide, non-exclusive,
no-charge, royalty-free, irrevocable (except as stated in this section)
patent license to make, have made, use, offer to sell, sell, import,
transfer and otherwise run, modify and propagate the contents of this
implementation of Go, where such license applies only to those patent
claims, both currently owned or controlled by Google and acquired in
the future, licensable by Google that are necessarily infringed by this
implementation of Go.  This grant does not include claims that would be
infringed only as a consequence of further modification of this
implementation.  If you or your agent or exclusive licensee institute or
order or agree to the institution of patent litigation against any
entity (including a cross-claim or counterclaim in a lawsuit) alleging
that this implementation of Go or any code incorporated within this
implementation of Go constitutes direct or contributory patent
infringement, or inducement of patent infringement, then any patent
rights granted to you under this License for this implementation of Go
shall terminate as of the date such litigation is filed.


-------- Dependency
golang.org/x/term
-------- Copyrights
Copyright (c) 2009 The Go Authors. All rights reserved.
Copyright 2019 The Go Authors. All rights reserved.
Copyright 2013 The Go Authors. All rights reserved.
Copyright 2020 The Go Authors. All rights reserved.
Copyright 2011 The Go Authors. All rights reserved.
-------- Patents
Additional IP Rights Grant (Patents)

"This implementation" means the copyrightable works distributed by
Google as part of the Go project.

Google hereby grants to You a perpetual, worldwide, non-exclusive,
no-charge, royalty-free, irrevocable (except as stated in this section)
patent license to make, have made, use, offer to sell, sell, import,
transfer and otherwise run, modify and propagate the contents of this
implementation of Go, where such license applies only to those patent
claims, both currently owned or controlled by Google and acquired in
the future, licensable by Google that are necessarily infringed by this
implementation of Go.  This grant does not include claims that would be
infringed only as a consequence of further modification of this
implementation.  If you or your agent or exclusive licensee institute or
order or agree to the institution of patent litigation against any
entity (including a cross-claim or counterclaim in a lawsuit) alleging
that this implementation of Go or any code incorporated within this
implementation of Go constitutes direct or contributory patent
infringement, or inducement of patent infringement, then any patent
rights granted to you under this License for this implementation of Go
shall terminate as of the date such litigation is filed.


-------- Dependency
golang.org/x/text
-------- Copyrights
Copyright (c) 2009 The Go Authors. All rights reserved.
Copyright 2014 The Go Authors. All rights reserved.
Copyright 2016 The Go Authors. All rights reserved.
Copyright 2015 The Go Authors. All rights reserved.
Copyright 2017 The Go Authors. All rights reserved.
Copyright 2012 The Go Authors. All rights reserved.
Copyright 2013 The Go Authors. All rights reserved.
Copyright 2019 The Go Authors. All rights reserved.
Copyright 2018 The Go Authors. All rights reserved.
Copyright 2009 The Go Authors. All rights reserved.
Copyright 2011 The Go Authors. All rights reserved.
-------- Patents
Additional IP Rights Grant (Patents)

"This implementation" means the copyrightable works distributed by
Google as part of the Go project.

Google hereby grants to You a perpetual, worldwide, non-exclusive,
no-charge, royalty-free, irrevocable (except as stated in this section)
patent license to make, have made, use, offer to sell, sell, import,
transfer and otherwise run, modify and propagate the contents of this
implementation of Go, where such license applies only to those patent
claims, both currently owned or controlled by Google and acquired in
the future, licensable by Google that are necessarily infringed by this
implementation of Go.  This grant does not include claims that would be
infringed only as a consequence of further modification of this
implementation.  If you or your agent or exclusive licensee institute or
order or agree to the institution of patent litigation against any
entity (including a cross-claim or counterclaim in a lawsuit) alleging
that this implementation of Go or any code incorporated within this
implementation of Go constitutes direct or contributory patent
infringement, or inducement of patent infringement, then any patent
rights granted to you under this License for this implementation of Go
shall terminate as of the date such litigation is filed.


-------- Dependency
golang.org/x/time
-------- Copyrights
Copyright (c) 2009 The Go Authors. All rights reserved.
Copyright 2015 The Go Authors. All rights reserved.
-------- Patents
Additional IP Rights Grant (Patents)

"This implementation" means the copyrightable works distributed by
Google as part of the Go project.

Google hereby grants to You a perpetual, worldwide, non-exclusive,
no-charge, royalty-free, irrevocable (except as stated in this section)
patent license to make, have made, use, offer to sell, sell, import,
transfer and otherwise run, modify and propagate the contents of this
implementation of Go, where such license applies only to those patent
claims, both currently owned or controlled by Google and acquired in
the future, licensable by Google that are necessarily infringed by this
implementation of Go.  This grant does not include claims that would be
infringed only as a consequence of further modification of this
implementation.  If you or your agent or exclusive licensee institute or
order or agree to the institution of patent litigation against any
entity (including a cross-claim or counterclaim in a lawsuit) alleging
that this implementation of Go or any code incorporated within this
implementation of Go constitutes direct or contributory patent
infringement, or inducement of patent infringement, then any patent
rights granted to you under this License for this implementation of Go
shall terminate as of the date such litigation is filed.


-------- Dependency
google.golang.org/protobuf
-------- Copyrights
Copyright (c) 2018 The Go Authors. All rights reserved.
Copyright 2018 The Go Authors. All rights reserved.
Copyright 2019 The Go Authors. All rights reserved.
Copyright 2020 The Go Authors. All rights reserved.
Copyright 2019 The Go Authors. All rights reserved.",
Copyright 2018 The Go Authors. All rights reserved.",
Copyright 2008 Google Inc.  All rights reserved.
Copyright 2021 The Go Authors. All rights reserved.
-------- Patents
Additional IP Rights Grant (Patents)

"This implementation" means the copyrightable works distributed by
Google as part of the Go project.

Google hereby grants to You a perpetual, worldwide, non-exclusive,
no-charge, royalty-free, irrevocable (except as stated in this section)
patent license to make, have made, use, offer to sell, sell, import,
transfer and otherwise run, modify and propagate the contents of this
implementation of Go, where such license applies only to those patent
claims, both currently owned or controlled by Google and acquired in
the future, licensable by Google that are necessarily infringed by this
implementation of Go.  This grant does not include claims that would be
infringed only as a consequence of further modification of this
implementation.  If you or your agent or exclusive licensee institute or
order or agree to the institution of patent litigation against any
entity (including a cross-claim or counterclaim in a lawsuit) alleging
that this implementation of Go or any code incorporated within this
implementation of Go constitutes direct or contributory patent
infringement, or inducement of patent infringement, then any patent
rights granted to you under this License for this implementation of Go
shall terminate as of the date such litigation is filed.


-------- Dependency
gopkg.in/inf.v0
-------- Copyrights
Copyright (c) 2012 Péter Surányi. Portions Copyright (c) 2009 The Go

-------- Dependencies Summary
github.com/gogo/protobuf
github.com/golang/protobuf
github.com/google/go-cmp
github.com/imdario/mergo
github.com/spf13/pflag
golang.org/x/crypto
golang.org/x/net
golang.org/x/oauth2
golang.org/x/sys
golang.org/x/term
golang.org/x/text
golang.org/x/time
google.golang.org/protobuf
gopkg.in/inf.v0

-------- License used by Dependencies
SPDX:BSD-3-Clause--modified-by-Google
Redistribution and use in source and binary forms, with 
or without modification, are permitted provided that the following conditions
are met:

   * Redistributions of source code must retain the above copyright
notice, this list of conditions and the following disclaimer.
   * Redistributions in binary form must reproduce the above
copyright notice, this list of conditions and the following disclaimer
in the documentation and/or other materials provided with the
distribution.
   * Neither the name of Google Inc. nor the names of its
contributors may be used to endorse or promote products derived from
this software without specific prior written permission.

THIS SOFTWARE IS PROVIDED BY THE COPYRIGHT HOLDERS AND CONTRIBUTORS
"AS IS" AND ANY EXPRESS OR IMPLIED WARRANTIES, INCLUDING, BUT NOT
LIMITED TO, THE IMPLIED WARRANTIES OF MERCHANTABILITY AND FITNESS FOR
A PARTICULAR PURPOSE ARE DISCLAIMED. IN NO EVENT SHALL THE COPYRIGHT
OWNER OR CONTRIBUTORS BE LIABLE FOR ANY DIRECT, INDIRECT, INCIDENTAL,
SPECIAL, EXEMPLARY, OR CONSEQUENTIAL DAMAGES (INCLUDING, BUT NOT
LIMITED TO, PROCUREMENT OF SUBSTITUTE GOODS OR SERVICES; LOSS OF USE,
DATA, OR PROFITS; OR BUSINESS INTERRUPTION) HOWEVER CAUSED AND ON ANY
THEORY OF LIABILITY, WHETHER IN CONTRACT, STRICT LIABILITY, OR TORT
(INCLUDING NEGLIGENCE OR OTHERWISE) ARISING IN ANY WAY OUT OF THE USE
OF THIS SOFTWARE, EVEN IF ADVISED OF THE POSSIBILITY OF SUCH DAMAGE.

----------------------- Dependencies Grouped by License ------------
-------- Dependency
github.com/davecgh/go-spew
-------- Copyrights
Copyright (c) 2012-2016 Dave Collins <dave@davec.name>
Copyright (c) 2015-2016 Dave Collins <dave@davec.name>
Copyright (c) 2013-2016 Dave Collins <dave@davec.name>
Copyright (c) 2013 Dave Collins <dave@davec.name>

-------- Dependencies Summary
github.com/davecgh/go-spew

-------- License used by Dependencies
SPDX:ISC
Permission to use, copy, modify, and/or distribute this 
software for any purpose with or without fee is hereby granted, provided that 
the above copyright notice and this permission notice appear in all copies.

THE SOFTWARE IS PROVIDED "AS IS" AND THE AUTHOR DISCLAIMS ALL WARRANTIES WITH 
REGARD TO THIS SOFTWARE INCLUDING ALL IMPLIED WARRANTIES OF MERCHANTABILITY 
AND FITNESS. IN NO EVENT SHALL THE AUTHOR BE LIABLE FOR ANY SPECIAL, DIRECT, 
INDIRECT, OR CONSEQUENTIAL DAMAGES OR ANY DAMAGES WHATSOEVER RESULTING FROM 
LOSS OF USE, DATA OR PROFITS, WHETHER IN AN ACTION OF CONTRACT, NEGLIGENCE OR 
OTHER TORTIOUS ACTION, ARISING OUT OF OR IN CONNECTION WITH THE USE OR 
PERFORMANCE OF THIS SOFTWARE.

----------------------- Dependencies Grouped by License ------------
-------- Dependency
github.com/go-resty/resty/v2
-------- Copyrights
Copyright (c) 2015-2021 Jeevanandam M., https://myjeeva.com <jeeva@myjeeva.com>
Copyright (c) 2015-2021 Jeevanandam M (jeeva@myjeeva.com), All rights reserved.
Copyright (c) 2015-2021 Jeevanandam M (jeeva@myjeeva.com)
Copyright (c) 2015-2021 Jeevanandam M. (jeeva@myjeeva.com), All rights reserved.

-------- Dependency
github.com/json-iterator/go
-------- Copyrights
Copyright (c) 2016 json-iterator

-------- Dependency
go.uber.org/atomic
-------- Copyrights
Copyright (c) 2016 Uber Technologies, Inc.
Copyright (c) 2020 Uber Technologies, Inc.
Copyright (c) 2016-2020 Uber Technologies, Inc.

-------- Dependency
go.uber.org/multierr
-------- Copyrights
Copyright (c) 2017 Uber Technologies, Inc.
Copyright (c) 2019 Uber Technologies, Inc.

-------- Dependency
go.uber.org/zap
-------- Copyrights
Copyright (c) 2016-2017 Uber Technologies, Inc.
Copyright (c) 2016 Uber Technologies, Inc.
Copyright (c) "*" Uber Technologies, Inc.")
Copyright (c) 2017 Uber Technologies, Inc.
Copyright (c) 2019 Uber Technologies, Inc.
Copyright (c) 2020 Uber Technologies, Inc.
Copyright (c) 2016, 2017 Uber Technologies, Inc.
Copyright (c) 2018 Uber Technologies, Inc.

-------- Dependency
gopkg.in/yaml.v3
-------- Copyrights
copyright staring in 2011 when the project was ported over:
Copyright (c) 2006-2010 Kirill Simonov
Copyright (c) 2006-2011 Kirill Simonov
Copyright (c) 2011-2019 Canonical Ltd
Copyright 2011-2016 Canonical Ltd.
-------- Notices
Copyright 2011-2016 Canonical Ltd.

Licensed under the Apache License, Version 2.0 (the "License");
you may not use this file except in compliance with the License.
You may obtain a copy of the License at

    http://www.apache.org/licenses/LICENSE-2.0

Unless required by applicable law or agreed to in writing, software
distributed under the License is distributed on an "AS IS" BASIS,
WITHOUT WARRANTIES OR CONDITIONS OF ANY KIND, either express or implied.
See the License for the specific language governing permissions and
limitations under the License.


-------- Dependencies Summary
github.com/go-resty/resty/v2
github.com/json-iterator/go
go.uber.org/atomic
go.uber.org/multierr
go.uber.org/zap
gopkg.in/yaml.v3

-------- License used by Dependencies
SPDX:MIT
Permission is hereby granted, free of charge, to any person
obtaining a copy of this software and associated documentation files
(the "Software"), to deal in the Software without restriction, including without
limitation the rights to use, copy, modify, merge, publish, distribute,
sublicense, and/or sell copies of the Software, and to permit persons to whom
the Software is furnished to do so, subject to the following conditions:

The above copyright notice and this permission notice shall be included in all
copies or substantial portions of the Software.

THE SOFTWARE IS PROVIDED "AS IS", WITHOUT WARRANTY OF ANY KIND, EXPRESS OR 
IMPLIED, INCLUDING BUT NOT LIMITED TO THE WARRANTIES OF MERCHANTABILITY, FITNESS
FOR A PARTICULAR PURPOSE AND NONINFRINGEMENT. IN NO EVENT SHALL THE AUTHORS OR
COPYRIGHT HOLDERS BE LIABLE FOR ANY CLAIM, DAMAGES OR OTHER LIABILITY, WHETHER
IN AN ACTION OF CONTRACT, TORT OR OTHERWISE, ARISING FROM, OUT OF OR IN
CONNECTION WITH THE SOFTWARE OR THE USE OR OTHER DEALINGS IN THE SOFTWARE.

----------------------- Dependencies Grouped by License ------------
-------- Dependency
sigs.k8s.io/yaml
-------- Copyrights
Copyright (c) 2014 Sam Ghods
Copyright (c) 2012 The Go Authors. All rights reserved.
Copyright 2013 The Go Authors. All rights reserved.

-------- Dependencies Summary
sigs.k8s.io/yaml

-------- License used by Dependencies
The MIT License (MIT)

Copyright (c) 2014 Sam Ghods

Permission is hereby granted, free of charge, to any person obtaining a copy
of this software and associated documentation files (the "Software"), to deal
in the Software without restriction, including without limitation the rights
to use, copy, modify, merge, publish, distribute, sublicense, and/or sell
copies of the Software, and to permit persons to whom the Software is
furnished to do so, subject to the following conditions:

The above copyright notice and this permission notice shall be included in all
copies or substantial portions of the Software.

THE SOFTWARE IS PROVIDED "AS IS", WITHOUT WARRANTY OF ANY KIND, EXPRESS OR
IMPLIED, INCLUDING BUT NOT LIMITED TO THE WARRANTIES OF MERCHANTABILITY,
FITNESS FOR A PARTICULAR PURPOSE AND NONINFRINGEMENT. IN NO EVENT SHALL THE
AUTHORS OR COPYRIGHT HOLDERS BE LIABLE FOR ANY CLAIM, DAMAGES OR OTHER
LIABILITY, WHETHER IN AN ACTION OF CONTRACT, TORT OR OTHERWISE, ARISING FROM,
OUT OF OR IN CONNECTION WITH THE SOFTWARE OR THE USE OR OTHER DEALINGS IN THE
SOFTWARE.


Copyright (c) 2012 The Go Authors. All rights reserved.

Redistribution and use in source and binary forms, with or without
modification, are permitted provided that the following conditions are
met:

   * Redistributions of source code must retain the above copyright
notice, this list of conditions and the following disclaimer.
   * Redistributions in binary form must reproduce the above
copyright notice, this list of conditions and the following disclaimer
in the documentation and/or other materials provided with the
distribution.
   * Neither the name of Google Inc. nor the names of its
contributors may be used to endorse or promote products derived from
this software without specific prior written permission.

THIS SOFTWARE IS PROVIDED BY THE COPYRIGHT HOLDERS AND CONTRIBUTORS
"AS IS" AND ANY EXPRESS OR IMPLIED WARRANTIES, INCLUDING, BUT NOT
LIMITED TO, THE IMPLIED WARRANTIES OF MERCHANTABILITY AND FITNESS FOR
A PARTICULAR PURPOSE ARE DISCLAIMED. IN NO EVENT SHALL THE COPYRIGHT
OWNER OR CONTRIBUTORS BE LIABLE FOR ANY DIRECT, INDIRECT, INCIDENTAL,
SPECIAL, EXEMPLARY, OR CONSEQUENTIAL DAMAGES (INCLUDING, BUT NOT
LIMITED TO, PROCUREMENT OF SUBSTITUTE GOODS OR SERVICES; LOSS OF USE,
DATA, OR PROFITS; OR BUSINESS INTERRUPTION) HOWEVER CAUSED AND ON ANY
THEORY OF LIABILITY, WHETHER IN CONTRACT, STRICT LIABILITY, OR TORT
(INCLUDING NEGLIGENCE OR OTHERWISE) ARISING IN ANY WAY OUT OF THE USE
OF THIS SOFTWARE, EVEN IF ADVISED OF THE POSSIBILITY OF SUCH DAMAGE.


ATTRIBUTION-HELPER-GENERATED:
<<<<<<< HEAD
License file based on go.mod with md5 sum: 423a9923afd7b191bb527abd78229a23
=======
License file based on go.mod with md5 sum: 12da412055acfceb3f317af1359900c2
>>>>>>> 6e8efe6e
<|MERGE_RESOLUTION|>--- conflicted
+++ resolved
@@ -574,8 +574,8 @@
 -------- Copyrights
 Copyright 2017-2020, Google LLC.
 Copyright 2019 Google LLC. All Rights Reserved.
+Copyright 2020 Google LLC. All Rights Reserved.
 Copyright 2017 Google LLC. All Rights Reserved.
-Copyright 2020 Google LLC. All Rights Reserved.
 Copyright 2018 Google LLC. All Rights Reserved.
 Copyright 2020 Google LLC. All Rights Reserved.\n" +
 
@@ -618,7 +618,6 @@
 Copyright 2015 The Kubernetes Authors.
 Copyright 2018 The Kubernetes Authors.
 Copyright 2020 The Kubernetes Authors.
-Copyright 2021 The Kubernetes Authors.
 
 -------- Dependency
 k8s.io/apiextensions-apiserver
@@ -627,9 +626,8 @@
 Copyright 2017 The Kubernetes Authors.
 Copyright The Kubernetes Authors.
 Copyright 2018 The Kubernetes Authors.
+Copyright 2016 The Kubernetes Authors.
 Copyright 2020 The Kubernetes Authors.
-Copyright 2016 The Kubernetes Authors.
-Copyright 2021 The Kubernetes Authors.
 
 -------- Dependency
 k8s.io/apimachinery
@@ -642,7 +640,6 @@
 Copyright 2016 The Kubernetes Authors.
 Copyright 2018 The Kubernetes Authors.
 Copyright The Kubernetes Authors.
-Copyright 2021 The Kubernetes Authors.
 Copyright 2013 The Go Authors. All rights reserved.
 Copyright 2009 The Go Authors. All rights reserved.
 
@@ -650,20 +647,18 @@
 k8s.io/client-go
 -------- Copyrights
 Copyright The Kubernetes Authors.
+Copyright 2017 The Kubernetes Authors.
 Copyright 2016 The Kubernetes Authors.
-Copyright 2017 The Kubernetes Authors.
+Copyright 2014 The Kubernetes Authors.
+Copyright 2018 The Kubernetes Authors.
 Copyright 2019 The Kubernetes Authors.
 Copyright 2015 The Kubernetes Authors.
-Copyright 2014 The Kubernetes Authors.
-Copyright 2018 The Kubernetes Authors.
 Copyright 2020 The Kubernetes Authors.
-Copyright 2021 The Kubernetes Authors.
 
 -------- Dependency
 k8s.io/klog/v2
 -------- Copyrights
 Copyright 2013 Google Inc. All Rights Reserved.
-Copyright 2020 The Kubernetes Authors.
 
 -------- Dependency
 k8s.io/kube-openapi
@@ -673,10 +668,6 @@
 Copyright 2017 The Kubernetes Authors.
 Copyright 2019 The Kubernetes Authors.
 Copyright 2016 The Kubernetes Authors.
-Copyright 2020 The Kubernetes Authors.
-Copyright 2015 go-swagger maintainers
-Copyright (C) MongoDB, Inc. 2017-present.
-Copyright 2017 go-swagger maintainers
 
 -------- Dependency
 k8s.io/utils
@@ -700,7 +691,6 @@
 Copyright 2018 The Kubernetes Authors.
 Copyright 2019 The Kubernetes Authors.
 Copyright 2018 The Kubernetes authors.
-Copyright 2021 The Kubernetes Authors.
 Copyright 2017 The Kubernetes Authors.
 Copyright 2016 The Kubernetes Authors.
 Copyright 2014 The Kubernetes Authors.
@@ -950,10 +940,9 @@
 -------- Copyrights
 Copyright (c) 2017 The Go Authors. All rights reserved.
 Copyright 2017, The Go Authors. All rights reserved.
-Copyright 2021, The Go Authors. All rights reserved.
-Copyright 2020, The Go Authors. All rights reserved.
 Copyright 2018, The Go Authors. All rights reserved.
 Copyright 2019, The Go Authors. All rights reserved.
+Copyright 2020, The Go Authors. All rights reserved.
 
 -------- Dependency
 github.com/imdario/mergo
@@ -1031,7 +1020,6 @@
 Copyright 2018 The Go Authors. All rights reserved.
 Copyright 2020 The Go Authors. All rights reserved.
 Copyright 2019 The Go Authors. All rights reserved.
-Copyright 2021 The Go Authors. All rights reserved.
 -------- Patents
 Additional IP Rights Grant (Patents)
 
@@ -1065,7 +1053,6 @@
 Copyright 2015 The oauth2 Authors. All rights reserved.
 Copyright 2018 The Go Authors. All rights reserved.
 Copyright 2014 The Go Authors. All rights reserved.
-Copyright 2019 The Go Authors. All rights reserved.
 Copyright 2015 The Go Authors. All rights reserved.
 Copyright 2016 The Go Authors. All rights reserved.
 Copyright 2017 The Go Authors. All rights reserved.
@@ -1116,12 +1103,18 @@
 
 
 -------- Dependency
-golang.org/x/term
+golang.org/x/text
 -------- Copyrights
 Copyright (c) 2009 The Go Authors. All rights reserved.
+Copyright 2014 The Go Authors. All rights reserved.
+Copyright 2016 The Go Authors. All rights reserved.
+Copyright 2015 The Go Authors. All rights reserved.
+Copyright 2017 The Go Authors. All rights reserved.
+Copyright 2012 The Go Authors. All rights reserved.
+Copyright 2013 The Go Authors. All rights reserved.
+Copyright 2018 The Go Authors. All rights reserved.
+Copyright 2009 The Go Authors. All rights reserved.
 Copyright 2019 The Go Authors. All rights reserved.
-Copyright 2013 The Go Authors. All rights reserved.
-Copyright 2020 The Go Authors. All rights reserved.
 Copyright 2011 The Go Authors. All rights reserved.
 -------- Patents
 Additional IP Rights Grant (Patents)
@@ -1149,19 +1142,10 @@
 
 
 -------- Dependency
-golang.org/x/text
+golang.org/x/time
 -------- Copyrights
 Copyright (c) 2009 The Go Authors. All rights reserved.
-Copyright 2014 The Go Authors. All rights reserved.
-Copyright 2016 The Go Authors. All rights reserved.
 Copyright 2015 The Go Authors. All rights reserved.
-Copyright 2017 The Go Authors. All rights reserved.
-Copyright 2012 The Go Authors. All rights reserved.
-Copyright 2013 The Go Authors. All rights reserved.
-Copyright 2019 The Go Authors. All rights reserved.
-Copyright 2018 The Go Authors. All rights reserved.
-Copyright 2009 The Go Authors. All rights reserved.
-Copyright 2011 The Go Authors. All rights reserved.
 -------- Patents
 Additional IP Rights Grant (Patents)
 
@@ -1188,10 +1172,15 @@
 
 
 -------- Dependency
-golang.org/x/time
--------- Copyrights
-Copyright (c) 2009 The Go Authors. All rights reserved.
-Copyright 2015 The Go Authors. All rights reserved.
+google.golang.org/protobuf
+-------- Copyrights
+Copyright (c) 2018 The Go Authors. All rights reserved.
+Copyright 2018 The Go Authors. All rights reserved.
+Copyright 2019 The Go Authors. All rights reserved.
+Copyright 2020 The Go Authors. All rights reserved.
+Copyright 2019 The Go Authors. All rights reserved.",
+Copyright 2018 The Go Authors. All rights reserved.",
+Copyright 2008 Google Inc.  All rights reserved.
 -------- Patents
 Additional IP Rights Grant (Patents)
 
@@ -1218,42 +1207,6 @@
 
 
 -------- Dependency
-google.golang.org/protobuf
--------- Copyrights
-Copyright (c) 2018 The Go Authors. All rights reserved.
-Copyright 2018 The Go Authors. All rights reserved.
-Copyright 2019 The Go Authors. All rights reserved.
-Copyright 2020 The Go Authors. All rights reserved.
-Copyright 2019 The Go Authors. All rights reserved.",
-Copyright 2018 The Go Authors. All rights reserved.",
-Copyright 2008 Google Inc.  All rights reserved.
-Copyright 2021 The Go Authors. All rights reserved.
--------- Patents
-Additional IP Rights Grant (Patents)
-
-"This implementation" means the copyrightable works distributed by
-Google as part of the Go project.
-
-Google hereby grants to You a perpetual, worldwide, non-exclusive,
-no-charge, royalty-free, irrevocable (except as stated in this section)
-patent license to make, have made, use, offer to sell, sell, import,
-transfer and otherwise run, modify and propagate the contents of this
-implementation of Go, where such license applies only to those patent
-claims, both currently owned or controlled by Google and acquired in
-the future, licensable by Google that are necessarily infringed by this
-implementation of Go.  This grant does not include claims that would be
-infringed only as a consequence of further modification of this
-implementation.  If you or your agent or exclusive licensee institute or
-order or agree to the institution of patent litigation against any
-entity (including a cross-claim or counterclaim in a lawsuit) alleging
-that this implementation of Go or any code incorporated within this
-implementation of Go constitutes direct or contributory patent
-infringement, or inducement of patent infringement, then any patent
-rights granted to you under this License for this implementation of Go
-shall terminate as of the date such litigation is filed.
-
-
--------- Dependency
 gopkg.in/inf.v0
 -------- Copyrights
 Copyright (c) 2012 Péter Surányi. Portions Copyright (c) 2009 The Go
@@ -1268,7 +1221,6 @@
 golang.org/x/net
 golang.org/x/oauth2
 golang.org/x/sys
-golang.org/x/term
 golang.org/x/text
 golang.org/x/time
 google.golang.org/protobuf
@@ -1346,8 +1298,7 @@
 go.uber.org/atomic
 -------- Copyrights
 Copyright (c) 2016 Uber Technologies, Inc.
-Copyright (c) 2020 Uber Technologies, Inc.
-Copyright (c) 2016-2020 Uber Technologies, Inc.
+Copyright (c) 2019 Uber Technologies, Inc.
 
 -------- Dependency
 go.uber.org/multierr
@@ -1483,8 +1434,4 @@
 
 
 ATTRIBUTION-HELPER-GENERATED:
-<<<<<<< HEAD
-License file based on go.mod with md5 sum: 423a9923afd7b191bb527abd78229a23
-=======
-License file based on go.mod with md5 sum: 12da412055acfceb3f317af1359900c2
->>>>>>> 6e8efe6e
+License file based on go.mod with md5 sum: 7200417953affd17d7401581c774225a