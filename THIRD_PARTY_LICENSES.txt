--- conflicted
+++ resolved
@@ -1,20 +1,16 @@
 github.com/verrazzano/verrazzano-monitoring-operator
 -------- Copyrights
+Copyright (C) 2020, 2022, Oracle and/or its affiliates.
 Copyright (c) 2020 Oracle America, Inc. and its affiliates. 
-Copyright (C) 2020, 2022, Oracle and/or its affiliates.
-<<<<<<< HEAD
-=======
 Copyright (c) 2020, 2022, Oracle and/or its affiliates.
->>>>>>> b8f0679e
 Copyright (C) 2020, Oracle and/or its affiliates.
 Copyright 2019 The Kubernetes Authors.
-Copyright (c) 2020, 2022, Oracle and/or its affiliates.
 Copyright (C) 2022, Oracle and/or its affiliates.
 Copyright (c) 2022, Oracle and/or its affiliates.
+Copyright (C) 2021, Oracle and/or its affiliates.
+Copyright (c) 2020, 2021, Oracle and/or its affiliates.
+Copyright (C) 2021, 2022, Oracle and/or its affiliates.
 Copyright (C) 2020, 2021, Oracle and/or its affiliates.
-Copyright (C) 2021, Oracle and/or its affiliates.
-Copyright (C) 2021, 2022, Oracle and/or its affiliates.
-Copyright (c) 2020, 2021, Oracle and/or its affiliates.
 
 -------- License
 Copyright (c) 2020 Oracle America, Inc. and its affiliates. 
@@ -61,10 +57,10 @@
 gopkg.in/yaml.v3
 -------- Copyrights
 Copyright 2011-2016 Canonical Ltd.
-Copyright (c) 2011-2019 Canonical Ltd
 copyright staring in 2011 when the project was ported over:
 Copyright (c) 2006-2010 Kirill Simonov
 Copyright (c) 2006-2011 Kirill Simonov
+Copyright (c) 2011-2019 Canonical Ltd
 -------- Notices
 Copyright 2011-2016 Canonical Ltd.
 
@@ -178,10 +174,6 @@
 -------- Dependency
 github.com/verrazzano/pkg
 -------- Copyrights
-<<<<<<< HEAD
-Copyright (C) 2021, Oracle and/or its affiliates.
-=======
->>>>>>> b8f0679e
 Copyright (c) 2021, Oracle and/or its affiliates.
 Copyright (c) 2021 Oracle America, Inc. and its affiliates.
 Copyright (C) 2021, Oracle and/or its affiliates.
@@ -235,18 +227,12 @@
 -------- Copyrights
 Copyright 2021 The Kubernetes Authors.
 Copyright (c) 2009 The Go Authors. All rights reserved.
+Copyright 2011 The Go Authors. All rights reserved.
 Copyright 2016 The Go Authors. All rights reserved.
-Copyright 2011 The Go Authors. All rights reserved.
-<<<<<<< HEAD
-=======
 Copyright 2013 The Go Authors. All rights reserved.
+Copyright 2010 The Go Authors. All rights reserved.
+Copyright 2018 The Go Authors. All rights reserved.
 Copyright 2019 The Go Authors. All rights reserved.
-Copyright 2018 The Go Authors. All rights reserved.
->>>>>>> b8f0679e
-Copyright 2010 The Go Authors. All rights reserved.
-Copyright 2013 The Go Authors. All rights reserved.
-Copyright 2019 The Go Authors. All rights reserved.
-Copyright 2018 The Go Authors. All rights reserved.
 
 -------- Dependencies Summary
 sigs.k8s.io/json
@@ -497,11 +483,9 @@
 github.com/davecgh/go-spew
 -------- Copyrights
 Copyright (c) 2012-2016 Dave Collins <dave@davec.name>
+Copyright (c) 2015-2016 Dave Collins <dave@davec.name>
 Copyright (c) 2013-2016 Dave Collins <dave@davec.name>
-Copyright (c) 2015-2016 Dave Collins <dave@davec.name>
 Copyright (c) 2013 Dave Collins <dave@davec.name>
-Copyright (c) 2013-2016 Dave Collins <dave@davec.name>
-Copyright (c) 2015-2016 Dave Collins <dave@davec.name>
 
 -------- Dependencies Summary
 github.com/davecgh/go-spew
@@ -528,9 +512,9 @@
 -------- Dependency
 github.com/go-logr/logr
 -------- Copyrights
+Copyright 2020 The logr Authors.
 Copyright 2021 The logr Authors.
 Copyright 2019 The logr Authors.
-Copyright 2020 The logr Authors.
 
 -------- Dependency
 github.com/go-logr/zapr
@@ -555,7 +539,6 @@
 github.com/googleapis/gnostic
 -------- Copyrights
 Copyright 2017-2020, Google LLC.
-Copyright 2019 Google LLC. All Rights Reserved.
 Copyright 2017 Google LLC. All Rights Reserved.
 Copyright 2019 Google LLC. All Rights Reserved.
 Copyright 2020 Google LLC. All Rights Reserved.
@@ -566,8 +549,8 @@
 github.com/matttproud/golang_protobuf_extensions
 -------- Copyrights
 Copyright 2012 Matt T. Proud (matt.proud@gmail.com)
+Copyright 2013 Matt T. Proud
 Copyright 2016 Matt T. Proud
-Copyright 2013 Matt T. Proud
 -------- Notices
 Copyright 2012 Matt T. Proud (matt.proud@gmail.com)
 
@@ -592,21 +575,12 @@
 Copyright 2013 Matt T. Proud
 Copyright 2015 The Prometheus Authors
 Copyright 2019 The Prometheus Authors
-<<<<<<< HEAD
 Copyright 2021 The Prometheus Authors
 Copyright 2014 The Prometheus Authors
+Copyright 2020 The Prometheus Authors
 Copyright 2016 The Prometheus Authors
-Copyright 2020 The Prometheus Authors
 Copyright 2017 The Prometheus Authors
 Copyright 2022 The Prometheus Authors
-=======
-Copyright 2022 The Prometheus Authors
-Copyright 2021 The Prometheus Authors
-Copyright 2014 The Prometheus Authors
-Copyright 2016 The Prometheus Authors
-Copyright 2017 The Prometheus Authors
-Copyright 2020 The Prometheus Authors
->>>>>>> b8f0679e
 Copyright (c) 2013, The Prometheus Authors
 -------- Notices
 Prometheus instrumentation library for Go applications
@@ -637,8 +611,8 @@
 -------- Dependency
 github.com/prometheus/client_model
 -------- Copyrights
+Copyright 2013 Prometheus Team
 Copyright 2012-2015 The Prometheus Authors
-Copyright 2013 Prometheus Team
 -------- Notices
 Data model artifacts for Prometheus.
 Copyright 2012-2015 The Prometheus Authors
@@ -650,19 +624,13 @@
 -------- Dependency
 github.com/prometheus/common
 -------- Copyrights
+Copyright 2018 The Prometheus Authors
 Copyright 2015 The Prometheus Authors
-Copyright 2018 The Prometheus Authors
+Copyright 2021 The Prometheus Authors
 Copyright 2016 The Prometheus Authors
-Copyright 2021 The Prometheus Authors
 Copyright 2014 The Prometheus Authors
-<<<<<<< HEAD
-Copyright (c) 2011, Open Knowledge Foundation Ltd.
+Copyright 2019 The Prometheus Authors
 Copyright 2020 The Prometheus Authors
-Copyright 2013 The Prometheus Authors
-=======
-Copyright 2020 The Prometheus Authors
->>>>>>> b8f0679e
-Copyright 2019 The Prometheus Authors
 Copyright (c) 2011, Open Knowledge Foundation Ltd.
 Copyright 2013 The Prometheus Authors
 Copyright 2017 The Prometheus Authors
@@ -679,14 +647,10 @@
 -------- Copyrights
 Copyright 2018 The Prometheus Authors
 Copyright 2014-2015 The Prometheus Authors
-Copyright 2017 The Prometheus Authors
 Copyright 2019 The Prometheus Authors
+Copyright 2021 The Prometheus Authors
 Copyright 2017 The Prometheus Authors
 Copyright 2020 The Prometheus Authors
-<<<<<<< HEAD
-=======
-Copyright 2021 The Prometheus Authors
->>>>>>> b8f0679e
 Copyright 2014 Prometheus Team
 Copyright 2017 Prometheus Team
 -------- Notices
@@ -735,8 +699,8 @@
 -------- Dependency
 k8s.io/apiextensions-apiserver
 -------- Copyrights
+Copyright 2019 The Kubernetes Authors.
 Copyright 2017 The Kubernetes Authors.
-Copyright 2019 The Kubernetes Authors.
 Copyright The Kubernetes Authors.
 Copyright 2018 The Kubernetes Authors.
 Copyright 2021 The Kubernetes Authors.
@@ -749,23 +713,16 @@
 -------- Copyrights
 Copyright 2021 The Kubernetes Authors.
 Copyright 2017 The Kubernetes Authors.
-Copyright 2019 The Kubernetes Authors.
-<<<<<<< HEAD
-Copyright 2015 The Kubernetes Authors.
-Copyright 2016 The Kubernetes Authors.
-Copyright 2020 The Kubernetes Authors.
-=======
 Copyright 2014 The Kubernetes Authors.
 Copyright 2020 The Kubernetes Authors.
+Copyright 2019 The Kubernetes Authors.
+Copyright 2015 The Kubernetes Authors.
 Copyright 2018 The Kubernetes Authors.
-Copyright 2015 The Kubernetes Authors.
 Copyright 2016 The Kubernetes Authors.
->>>>>>> b8f0679e
 Copyright The Kubernetes Authors.
-Copyright 2018 The Kubernetes Authors.
+Copyright 2009 The Go Authors. All rights reserved.
 Copyright (c) 2009 The Go Authors. All rights reserved.
 Copyright 2013 The Go Authors. All rights reserved.
-Copyright 2009 The Go Authors. All rights reserved.
 
 -------- Dependency
 k8s.io/client-go
@@ -773,11 +730,11 @@
 Copyright The Kubernetes Authors.
 Copyright 2021 The Kubernetes Authors.
 Copyright 2017 The Kubernetes Authors.
+Copyright 2018 The Kubernetes Authors.
 Copyright 2016 The Kubernetes Authors.
-Copyright 2018 The Kubernetes Authors.
+Copyright 2019 The Kubernetes Authors.
+Copyright 2015 The Kubernetes Authors.
 Copyright 2014 The Kubernetes Authors.
-Copyright 2015 The Kubernetes Authors.
-Copyright 2019 The Kubernetes Authors.
 Copyright 2020 The Kubernetes Authors.
 Copyright (c) 2009 The Go Authors. All rights reserved.
 
@@ -790,11 +747,11 @@
 -------- Dependency
 k8s.io/kube-openapi
 -------- Copyrights
+Copyright 2018 The Kubernetes Authors.
 Copyright The Kubernetes Authors.
-Copyright 2018 The Kubernetes Authors.
 Copyright 2016 The Kubernetes Authors.
+Copyright 2017 The Kubernetes Authors.
 Copyright 2021 The Kubernetes Authors.
-Copyright 2017 The Kubernetes Authors.
 Copyright 2020 The Kubernetes Authors.
 Copyright 2019 The Kubernetes Authors.
 Copyright 2015 go-swagger maintainers
@@ -806,39 +763,26 @@
 -------- Copyrights
 Copyright 2018 The Kubernetes Authors.
 Copyright 2017 The Kubernetes Authors.
-<<<<<<< HEAD
-Copyright 2020 The Kubernetes Authors.
-Copyright 2014 The Kubernetes Authors.
-Copyright 2016 The Kubernetes Authors.
-Copyright 2015 The Kubernetes Authors.
 Copyright 2021 The Kubernetes Authors.
-=======
-Copyright 2021 The Kubernetes Authors.
-Copyright 2016 The Kubernetes Authors.
 Copyright 2014 The Kubernetes Authors.
 Copyright 2015 The Kubernetes Authors.
 Copyright 2020 The Kubernetes Authors.
->>>>>>> b8f0679e
+Copyright 2016 The Kubernetes Authors.
 Copyright 2019 The Kubernetes Authors.
 Copyright (c) 2009 The Go Authors. All rights reserved.
 Copyright 2010 The Go Authors. All rights reserved.
 Copyright (c) 2012 The Go Authors. All rights reserved.
-<<<<<<< HEAD
 Copyright 2009 The Go Authors. All rights reserved.
 Copyright 2013 Google Inc.
-=======
-Copyright 2013 Google Inc.
-Copyright 2009 The Go Authors. All rights reserved.
->>>>>>> b8f0679e
 
 -------- Dependency
 sigs.k8s.io/controller-runtime
 -------- Copyrights
 Copyright 2020 The Kubernetes Authors.
 Copyright 2018 The Kubernetes Authors.
+Copyright 2018 The Kubernetes authors.
 Copyright 2019 The Kubernetes Authors.
 Copyright 2021 The Kubernetes Authors.
-Copyright 2018 The Kubernetes authors.
 Copyright 2022 The Kubernetes Authors.
 Copyright 2017 The Kubernetes Authors.
 Copyright 2016 The Kubernetes Authors.
@@ -1090,26 +1034,15 @@
 -------- Copyrights
 Copyright (c) 2013, The GoGo Authors. All rights reserved.
 Copyright 2010 The Go Authors.  All rights reserved.
-<<<<<<< HEAD
+Copyright 2010 The Go Authors.
+Copyright (c) 2015, The GoGo Authors. All rights reserved.
 Copyright 2016 The Go Authors.  All rights reserved.
-Copyright (c) 2015, The GoGo Authors. All rights reserved.
-Copyright 2010 The Go Authors.
 Copyright 2015 The Go Authors.  All rights reserved.
 Copyright (c) 2018, The GoGo Authors. All rights reserved.
 Copyright 2011 The Go Authors.  All rights reserved.
+Copyright (c) 2016, The GoGo Authors. All rights reserved.
+Copyright 2018 The Go Authors.  All rights reserved.
 Copyright 2017 The Go Authors.  All rights reserved.
-Copyright 2018 The Go Authors.  All rights reserved.
-=======
-Copyright (c) 2015, The GoGo Authors. All rights reserved.
-Copyright 2016 The Go Authors.  All rights reserved.
-Copyright 2010 The Go Authors.
-Copyright 2015 The Go Authors.  All rights reserved.
-Copyright 2011 The Go Authors.  All rights reserved.
-Copyright 2017 The Go Authors.  All rights reserved.
-Copyright 2018 The Go Authors.  All rights reserved.
-Copyright (c) 2018, The GoGo Authors. All rights reserved.
->>>>>>> b8f0679e
-Copyright (c) 2016, The GoGo Authors. All rights reserved.
 Copyright 2014 The Go Authors.  All rights reserved.
 Copyright 2012 The Go Authors.  All rights reserved.
 Copyright 2013 The Go Authors.  All rights reserved.
@@ -1123,17 +1056,13 @@
 Copyright 2010 The Go Authors.  All rights reserved.
 Copyright 2020 The Go Authors. All rights reserved.
 Copyright 2016 The Go Authors. All rights reserved.
-<<<<<<< HEAD
 Copyright 2019 The Go Authors. All rights reserved.
-=======
->>>>>>> b8f0679e
 Copyright 2018 The Go Authors. All rights reserved.
+Copyright 2010 The Go Authors. All rights reserved.
 Copyright 2015 The Go Authors. All rights reserved.
-Copyright 2019 The Go Authors. All rights reserved.
-Copyright 2010 The Go Authors. All rights reserved.
 Copyright 2017 The Go Authors. All rights reserved.
+Copyright 2011 The Go Authors. All rights reserved.
 Copyright 2014 The Go Authors. All rights reserved.
-Copyright 2011 The Go Authors. All rights reserved.
 Copyright 2015 The Go Authors.  All rights reserved.
 
 -------- Dependency
@@ -1141,17 +1070,10 @@
 -------- Copyrights
 Copyright (c) 2017 The Go Authors. All rights reserved.
 Copyright 2021, The Go Authors. All rights reserved.
-<<<<<<< HEAD
-Copyright 2018, The Go Authors. All rights reserved.
 Copyright 2020, The Go Authors. All rights reserved.
 Copyright 2017, The Go Authors. All rights reserved.
 Copyright 2019, The Go Authors. All rights reserved.
-=======
-Copyright 2019, The Go Authors. All rights reserved.
-Copyright 2020, The Go Authors. All rights reserved.
-Copyright 2017, The Go Authors. All rights reserved.
 Copyright 2018, The Go Authors. All rights reserved.
->>>>>>> b8f0679e
 
 -------- Dependency
 github.com/imdario/mergo
@@ -1167,8 +1089,8 @@
 -------- Copyrights
 Copyright (c) 2012 Alex Ogier. All rights reserved.
 Copyright (c) 2012 The Go Authors. All rights reserved.
+Copyright 2009 The Go Authors. All rights reserved.
 Copyright 2012 The Go Authors. All rights reserved.
-Copyright 2009 The Go Authors. All rights reserved.
 Copyright 2010 The Go Authors.  All rights reserved.
 
 -------- Dependency
@@ -1181,16 +1103,12 @@
 Copyright 2018 The Go Authors. All rights reserved.
 Copyright 2015 The Go Authors. All rights reserved.
 Copyright 2011 The Go Authors. All rights reserved.
+Copyright 2012 The Go Authors. All rights reserved.
 Copyright 2010 The Go Authors. All rights reserved.
-Copyright 2012 The Go Authors. All rights reserved.
-Copyright (c) 2017 The Go Authors. All rights reserved.
-<<<<<<< HEAD
+Copyright (c) 2020 The Go Authors. All rights reserved.
 Copyright (c) 2019 The Go Authors. All rights reserved.
 Copyright (c) 2021 The Go Authors. All rights reserved.
-=======
->>>>>>> b8f0679e
-Copyright (c) 2020 The Go Authors. All rights reserved.
-Copyright (c) 2021 The Go Authors. All rights reserved.
+Copyright (c) 2017 The Go Authors. All rights reserved.
 Copyright 2014 The Go Authors. All rights reserved.
 Copyright 2020 The Go Authors. All rights reserved.
 Copyright 2009 The Go Authors. All rights reserved.
@@ -1223,29 +1141,19 @@
 -------- Dependency
 golang.org/x/net
 -------- Copyrights
+Copyright (c) 2009 The Go Authors. All rights reserved.
 Copyright 2016 The Go Authors. All rights reserved.
-<<<<<<< HEAD
-Copyright (c) 2009 The Go Authors. All rights reserved.
 Copyright 2017 The Go Authors. All rights reserved.
-Copyright 2014 The Go Authors. All rights reserved.
-Copyright 2015 The Go Authors. All rights reserved.
-Copyright 2010 The Go Authors. All rights reserved.
-Copyright 2012 The Go Authors. All rights reserved.
-Copyright 2013 The Go Authors. All rights reserved.
-=======
-Copyright 2017 The Go Authors. All rights reserved.
-Copyright (c) 2009 The Go Authors. All rights reserved.
 Copyright 2014 The Go Authors. All rights reserved.
 Copyright 2015 The Go Authors. All rights reserved.
 Copyright 2012 The Go Authors. All rights reserved.
 Copyright 2010 The Go Authors. All rights reserved.
->>>>>>> b8f0679e
+Copyright 2013 The Go Authors. All rights reserved.
 Copyright 2011 The Go Authors. All rights reserved.
-Copyright 2013 The Go Authors. All rights reserved.
+Copyright (C) 2009 Apple Inc. All rights reserved.
 Copyright 2009 The Go Authors. All rights reserved.
-Copyright (C) 2009 Apple Inc. All rights reserved.
+Copyright 2018 The Go Authors. All rights reserved.
 Copyright 2021 The Go Authors. All rights reserved.
-Copyright 2018 The Go Authors. All rights reserved.
 Copyright 2020 The Go Authors. All rights reserved.
 Copyright 2019 The Go Authors. All rights reserved.
 -------- Patents
@@ -1279,16 +1187,12 @@
 Copyright (c) 2009 The Go Authors. All rights reserved.
 Copyright 2017 The oauth2 Authors. All rights reserved.
 Copyright 2021 The Go Authors. All rights reserved.
+Copyright 2018 The Go Authors. All rights reserved.
 Copyright 2015 The oauth2 Authors. All rights reserved.
-Copyright 2018 The Go Authors. All rights reserved.
-<<<<<<< HEAD
-=======
+Copyright 2019 The Go Authors. All rights reserved.
+Copyright 2015 The Go Authors. All rights reserved.
+Copyright 2016 The Go Authors. All rights reserved.
 Copyright 2014 The Go Authors. All rights reserved.
->>>>>>> b8f0679e
-Copyright 2015 The Go Authors. All rights reserved.
-Copyright 2014 The Go Authors. All rights reserved.
-Copyright 2019 The Go Authors. All rights reserved.
-Copyright 2016 The Go Authors. All rights reserved.
 Copyright 2020 The Go Authors. All rights reserved.
 Copyright 2017 The Go Authors. All rights reserved.
 Copyright 2018 The oauth2 Authors. All rights reserved.
@@ -1296,25 +1200,20 @@
 -------- Dependency
 golang.org/x/sys
 -------- Copyrights
-<<<<<<< HEAD
 Copyright (c) 2009 The Go Authors. All rights reserved.
 Copyright 2019 The Go Authors. All rights reserved.
-=======
-Copyright 2019 The Go Authors. All rights reserved.
-Copyright (c) 2009 The Go Authors. All rights reserved.
->>>>>>> b8f0679e
 Copyright 2018 The Go Authors. All rights reserved.
 Copyright 2020 The Go Authors. All rights reserved.
 Copyright 2011 The Go Authors. All rights reserved.
+Copyright 2015 The Go Authors. All rights reserved.
 Copyright 2012 The Go Authors. All rights reserved.
-Copyright 2015 The Go Authors. All rights reserved.
 Copyright 2009 The Go Authors. All rights reserved.
 Copyright 2013 The Go Authors. All rights reserved.
+Copyright 2016 The Go Authors. All rights reserved.
 Copyright 2017 The Go Authors. All rights reserved.
-Copyright 2016 The Go Authors. All rights reserved.
 Copyright 2010 The Go Authors. All rights reserved.
+Copyright 2021 The Go Authors. All rights reserved.
 Copyright 2014 The Go Authors. All rights reserved.
-Copyright 2021 The Go Authors. All rights reserved.
 Copyright 2009,2010 The Go Authors. All rights reserved.
 Copyright 2017 The Go Authors. All right reserved.
 -------- Patents
@@ -1345,10 +1244,10 @@
 -------- Dependency
 golang.org/x/term
 -------- Copyrights
+Copyright 2019 The Go Authors. All rights reserved.
+Copyright 2013 The Go Authors. All rights reserved.
+Copyright 2021 The Go Authors. All rights reserved.
 Copyright (c) 2009 The Go Authors. All rights reserved.
-Copyright 2019 The Go Authors. All rights reserved.
-Copyright 2021 The Go Authors. All rights reserved.
-Copyright 2013 The Go Authors. All rights reserved.
 Copyright 2011 The Go Authors. All rights reserved.
 -------- Patents
 Additional IP Rights Grant (Patents)
@@ -1379,8 +1278,8 @@
 golang.org/x/text
 -------- Copyrights
 Copyright (c) 2009 The Go Authors. All rights reserved.
+Copyright 2014 The Go Authors. All rights reserved.
 Copyright 2016 The Go Authors. All rights reserved.
-Copyright 2014 The Go Authors. All rights reserved.
 Copyright 2015 The Go Authors. All rights reserved.
 Copyright 2017 The Go Authors. All rights reserved.
 Copyright 2012 The Go Authors. All rights reserved.
@@ -1544,15 +1443,9 @@
 github.com/go-resty/resty/v2
 -------- Copyrights
 Copyright (c) 2015-2021 Jeevanandam M., https://myjeeva.com <jeeva@myjeeva.com>
-<<<<<<< HEAD
-Copyright (c) 2015-2021 Jeevanandam M. (jeeva@myjeeva.com), All rights reserved.
-Copyright (c) 2015-2021 Jeevanandam M (jeeva@myjeeva.com)
-Copyright (c) 2015-2021 Jeevanandam M (jeeva@myjeeva.com), All rights reserved.
-=======
 Copyright (c) 2015-2021 Jeevanandam M (jeeva@myjeeva.com), All rights reserved.
 Copyright (c) 2015-2021 Jeevanandam M (jeeva@myjeeva.com)
 Copyright (c) 2015-2021 Jeevanandam M. (jeeva@myjeeva.com), All rights reserved.
->>>>>>> b8f0679e
 
 -------- Dependency
 github.com/json-iterator/go
@@ -1577,15 +1470,9 @@
 -------- Copyrights
 Copyright (c) 2016-2017 Uber Technologies, Inc.
 Copyright (c) 2016 Uber Technologies, Inc.
-<<<<<<< HEAD
 Copyright (c) "*" Uber Technologies, Inc.")
-Copyright (c) 2017 Uber Technologies, Inc.
-Copyright (c) 2020 Uber Technologies, Inc.
-=======
 Copyright (c) 2020 Uber Technologies, Inc.
 Copyright (c) 2017 Uber Technologies, Inc.
-Copyright (c) "*" Uber Technologies, Inc.")
->>>>>>> b8f0679e
 Copyright (c) 2021 Uber Technologies, Inc.
 Copyright (c) 2016, 2017 Uber Technologies, Inc.
 Copyright (c) 2018 Uber Technologies, Inc.
@@ -1683,8 +1570,4 @@
 
 
 ATTRIBUTION-HELPER-GENERATED:
-<<<<<<< HEAD
-License file based on go.mod with md5 sum: 8e78a2592e9cdcdf411d9c3103ed4bf3
-=======
-License file based on go.mod with md5 sum: 971cf83947e280e412d15eff62524356
->>>>>>> b8f0679e
+License file based on go.mod with md5 sum: 8e78a2592e9cdcdf411d9c3103ed4bf3