--- conflicted
+++ resolved
@@ -118,57 +118,6 @@
 CAUSED AND ON ANY THEORY OF LIABILITY, WHETHER IN CONTRACT, STRICT LIABILITY,
 OR TORT (INCLUDING NEGLIGENCE OR OTHERWISE) ARISING IN ANY WAY OUT OF THE USE
 OF THIS SOFTWARE, EVEN IF ADVISED OF THE POSSIBILITY OF SUCH DAMAGE.
-
-
------------------------ Dependencies Grouped by License ------------
--------- Dependency
-github.com/verrazzano/pkg
--------- Copyrights
-Copyright (c) 2021 Oracle America, Inc. and its affiliates.
-Copyright (c) 2021, Oracle and/or its affiliates.
-Copyright (C) 2021, Oracle and/or its affiliates.
-
--------- Dependencies Summary
-github.com/verrazzano/pkg
-
--------- License used by Dependencies
-Copyright (c) 2021 Oracle America, Inc. and its affiliates.
-
-The Universal Permissive License (UPL), Version 1.0
-
-Subject to the condition set forth below, permission is hereby granted to any 
-person obtaining a copy of this software, associated documentation and/or data 
-(collectively the "Software"), free of charge and under any and all copyright 
-rights in the Software, and any and all patent rights owned or freely licensable 
-by each licensor hereunder covering either (i) the unmodified Software as 
-contributed to or provided by such licensor, or (ii) the Larger Works (as 
-defined below), to deal in both
-
-(a) the Software, and
-
-(b) any piece of software and/or hardware listed in the lrgrwrks.txt file if 
-one is included with the Software (each a ¿Larger Work¿ to which the Software 
-is contributed by such licensors),
-
-without restriction, including without limitation the rights to copy, create 
-derivative works of, display, perform, and distribute the Software and make, 
-use, sell, offer for sale, import, export, have made, and have sold the 
-Software and the Larger Work(s), and to sublicense the foregoing rights on 
-either these or other terms.
-
-This license is subject to the following condition:
-
-The above copyright notice and either this complete permission notice or at a 
-minimum a reference to the UPL must be included in all copies or substantial 
-portions of the Software.
-
-THE SOFTWARE IS PROVIDED "AS IS", WITHOUT WARRANTY OF ANY KIND, EXPRESS OR 
-IMPLIED, INCLUDING BUT NOT LIMITED TO THE WARRANTIES OF MERCHANTABILITY, 
-FITNESS FOR A PARTICULAR PURPOSE AND NONINFRINGEMENT. IN NO EVENT SHALL THE 
-AUTHORS OR COPYRIGHT HOLDERS BE LIABLE FOR ANY CLAIM, DAMAGES OR OTHER 
-LIABILITY, WHETHER IN AN ACTION OF CONTRACT, TORT OR OTHERWISE, ARISING FROM, 
-OUT OF OR IN CONNECTION WITH THE SOFTWARE OR THE USE OR OTHER DEALINGS IN 
-THE SOFTWARE.
 
 
 ----------------------- Dependencies Grouped by License ------------
@@ -574,6 +523,11 @@
 Copyright 2017 Google Inc. All Rights Reserved.\n" +
 
 -------- Dependency
+github.com/kylelemons/godebug
+-------- Copyrights
+Copyright 2013 Google Inc.  All rights reserved.
+
+-------- Dependency
 github.com/modern-go/concurrent
 -------- Copyrights
 
@@ -606,7 +560,6 @@
 k8s.io/api
 -------- Copyrights
 Copyright 2019 The Kubernetes Authors.
-Copyright The Kubernetes Authors.
 Copyright 2017 The Kubernetes Authors.
 Copyright 2016 The Kubernetes Authors.
 Copyright 2018 The Kubernetes Authors.
@@ -618,7 +571,6 @@
 -------- Copyrights
 Copyright 2019 The Kubernetes Authors.
 Copyright 2017 The Kubernetes Authors.
-Copyright The Kubernetes Authors.
 Copyright 2018 The Kubernetes Authors.
 Copyright 2016 The Kubernetes Authors.
 
@@ -631,14 +583,12 @@
 Copyright 2015 The Kubernetes Authors.
 Copyright 2016 The Kubernetes Authors.
 Copyright 2018 The Kubernetes Authors.
-Copyright The Kubernetes Authors.
 Copyright 2013 The Go Authors. All rights reserved.
 Copyright 2009 The Go Authors. All rights reserved.
 
 -------- Dependency
 k8s.io/client-go
 -------- Copyrights
-Copyright The Kubernetes Authors.
 Copyright 2017 The Kubernetes Authors.
 Copyright 2016 The Kubernetes Authors.
 Copyright 2014 The Kubernetes Authors.
@@ -655,7 +605,6 @@
 -------- Dependency
 k8s.io/kube-openapi
 -------- Copyrights
-Copyright The Kubernetes Authors.
 Copyright 2018 The Kubernetes Authors.
 Copyright 2017 The Kubernetes Authors.
 Copyright 2019 The Kubernetes Authors.
@@ -700,6 +649,7 @@
 github.com/golang/groupcache
 github.com/google/gofuzz
 github.com/googleapis/gnostic
+github.com/kylelemons/godebug
 github.com/modern-go/concurrent
 github.com/modern-go/reflect2
 gopkg.in/yaml.v2
@@ -933,7 +883,6 @@
 Copyright 2017, The Go Authors. All rights reserved.
 Copyright 2018, The Go Authors. All rights reserved.
 Copyright 2019, The Go Authors. All rights reserved.
-Copyright 2020, The Go Authors. All rights reserved.
 
 -------- Dependency
 github.com/imdario/mergo
@@ -1258,7 +1207,6 @@
 -------- Copyrights
 Copyright (c) 2016-2017 Uber Technologies, Inc.
 Copyright (c) 2016 Uber Technologies, Inc.
-Copyright (c) "*" Uber Technologies, Inc.")
 Copyright (c) 2017 Uber Technologies, Inc.
 Copyright (c) 2019 Uber Technologies, Inc.
 Copyright (c) 2020 Uber Technologies, Inc.
@@ -1364,8 +1312,4 @@
 
 
 ATTRIBUTION-HELPER-GENERATED:
-<<<<<<< HEAD
-License file based on go.mod with md5 sum: f1bb0931851594115e2509a494da1e63
-=======
-License file based on go.mod with md5 sum: 67886ab3603252fdc16156f03a9a90a7
->>>>>>> 2019de71
+License file based on go.mod with md5 sum: 67886ab3603252fdc16156f03a9a90a7