--- conflicted
+++ resolved
@@ -1,10 +1,7 @@
 module github.com/verrazzano/verrazzano-monitoring-operator
 
-<<<<<<< HEAD
+
 go 1.17
-=======
-go 1.16
->>>>>>> 9381f048
 
 require (
 	github.com/go-resty/resty/v2 v2.6.0
