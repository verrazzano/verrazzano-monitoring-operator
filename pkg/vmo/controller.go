--- conflicted
+++ resolved
@@ -563,21 +563,7 @@
 		}
 	}
 
-<<<<<<< HEAD
-	zap.S().Infof("Successfully synced '%s/%s'", vmo.Namespace, vmo.Name)
-
-=======
-	// Create a Hash on vmo/Status object to identify changes to vmo spec
-	hash, err := vmo.Hash()
-	if err != nil {
-		c.log.Errorf("Error getting VMO hash: %v", err)
-	}
-	if vmo.Status.Hash != hash {
-		vmo.Status.Hash = hash
-	}
-
 	c.log.Oncef("Successfully synced VMI'%s/%s'", vmo.Namespace, vmo.Name)
->>>>>>> 71fc5309
 	return nil
 }
 
