--- conflicted
+++ resolved
@@ -43,17 +43,11 @@
 		err = updateDeployment(controller, vmo, existingDeployment, osd)
 	}
 	if err != nil {
-<<<<<<< HEAD
 		metric, metricErr := metricsexporter.GetErrorMetrics(metricsexporter.NamesDeploymentUpdateError)
 		if metricErr != nil {
 			controller.log.Errorf("Failed to get deployment update error metric, defaulting to dummy metric: %v", metricErr)
-=======
-		if metric, metricErr := metricsexporter.GetErrorMetrics(metricsexporter.NamesDeploymentUpdateError); metricErr != nil {
-			controller.log.Errorf("Failed to get error metric %s: %v", metricsexporter.NamesDeploymentUpdateError, metricErr)
-		} else {
-			metric.Inc()
->>>>>>> c6e8df57
-		}
+		}
+		metric.Inc()
 		controller.log.Errorf("Failed to update deployment %s/%s: %v", osd.Namespace, osd.Name, err)
 		return err
 	}
@@ -113,17 +107,11 @@
 			}
 		}
 		if err != nil {
-<<<<<<< HEAD
 			metric, metricErr := metricsexporter.GetErrorMetrics(metricsexporter.NamesDeploymentUpdateError)
 			if metricErr != nil {
 				controller.log.Errorf("Failed to get deployment update error metric, defaulting to dummy metric: %v", metricErr)
-=======
-			if metric, metricErr := metricsexporter.GetErrorMetrics(metricsexporter.NamesDeploymentUpdateError); metricErr != nil {
-				controller.log.Errorf("Failed to get error metric %s: %v", metricsexporter.NamesDeploymentUpdateError, metricErr)
-			} else {
-				metric.Inc()
->>>>>>> c6e8df57
-			}
+			}
+			metric.Inc()
 			controller.log.Errorf("Failed to update deployment %s/%s: %v", curDeployment.Namespace, curDeployment.Name, err)
 			return false, err
 		}
@@ -179,17 +167,11 @@
 	controller.log.Oncef("Deleting deployment %s/%s", deployment.Namespace, deployment.Name)
 	err := controller.kubeclientset.AppsV1().Deployments(vmo.Namespace).Delete(context.TODO(), deployment.Name, metav1.DeleteOptions{})
 	if err != nil {
-<<<<<<< HEAD
 		metric, metricErr := metricsexporter.GetErrorMetrics(metricsexporter.NamesDeploymentDeleteError)
 		if metricErr != nil {
 			controller.log.Errorf("Failed to get deployment delete error metric, defaulting to dummy metric: %v", metricErr)
-=======
-		if metric, metricErr := metricsexporter.GetErrorMetrics(metricsexporter.NamesDeploymentDeleteError); metricErr != nil {
-			controller.log.Errorf("Failed to get error metric %s: %v", metricsexporter.NamesDeploymentDeleteError, metricErr)
-		} else {
-			metric.Inc()
->>>>>>> c6e8df57
-		}
+		}
+		metric.Inc()
 		controller.log.Errorf("Failed to delete deployment %s: %v", deployment.Name, err)
 		return err
 	}
@@ -197,17 +179,11 @@
 }
 
 func updateDeployment(controller *Controller, vmo *vmcontrollerv1.VerrazzanoMonitoringInstance, existingDeployment, curDeployment *appsv1.Deployment) error {
-<<<<<<< HEAD
 	metric, metricErr := metricsexporter.GetCounterMetrics(metricsexporter.NamesDeploymentUpdateCounter)
 	if metricErr != nil {
 		controller.log.Errorf("Failed to get deployment update metric, defaulting to dummy metric: %v", metricErr)
-=======
-	if metric, metricErr := metricsexporter.GetCounterMetrics(metricsexporter.NamesDeploymentUpdateCounter); metricErr != nil {
-		controller.log.Errorf("Failed to get error metric %s: %v", metricsexporter.NamesDeploymentUpdateCounter, metricErr)
-	} else {
-		metric.Inc()
->>>>>>> c6e8df57
-	}
+	}
+	metric.Inc()
 	var err error
 	curDeployment.Spec.Selector = existingDeployment.Spec.Selector
 	specDiffs := diff.Diff(existingDeployment, curDeployment)
@@ -248,17 +224,11 @@
 			controller.log.Oncef("Updating deployment %s in namespace %s", current.Name, current.Namespace)
 			_, err = controller.kubeclientset.AppsV1().Deployments(vmo.Namespace).Update(context.TODO(), current, metav1.UpdateOptions{})
 			if err != nil {
-<<<<<<< HEAD
 				metric, metricErr := metricsexporter.GetErrorMetrics(metricsexporter.NamesDeploymentUpdateError)
 				if metricErr != nil {
 					controller.log.Errorf("Failed to get deployment update error metric, defaulting to dummy metric: %v", metricErr)
-=======
-				if metric, metricErr := metricsexporter.GetErrorMetrics(metricsexporter.NamesDeploymentUpdateError); err != nil {
-					controller.log.Errorf("Failed to get error metric %s: %v", metricsexporter.NamesDeploymentUpdateError, metricErr)
-				} else {
-					metric.Inc()
->>>>>>> c6e8df57
 				}
+				metric.Inc()
 				return false, err
 			}
 			//okay to return dirty=false after updating the *last* deployment
@@ -296,17 +266,11 @@
 		controller.log.Oncef("Updating deployment %s in namespace %s", curDeployment.Name, curDeployment.Namespace)
 		_, err = controller.kubeclientset.AppsV1().Deployments(vmo.Namespace).Update(context.TODO(), curDeployment, metav1.UpdateOptions{})
 		if err != nil {
-<<<<<<< HEAD
 			metric, metricErr := metricsexporter.GetErrorMetrics(metricsexporter.NamesDeploymentUpdateError)
 			if metricErr != nil {
 				controller.log.Errorf("Failed to get deployment update error metric, defaulting to dummy metric: %v", metricErr)
-=======
-			if metric, metricErr := metricsexporter.GetErrorMetrics(metricsexporter.NamesDeploymentUpdateError); metricErr != nil {
-				controller.log.Errorf("Failed to get error metric %s: %v", metricsexporter.NamesDeploymentUpdateError, metricErr)
-			} else {
-				metric.Inc()
->>>>>>> c6e8df57
-			}
+			}
+			metric.Inc()
 			return false, err
 		}
 	}
