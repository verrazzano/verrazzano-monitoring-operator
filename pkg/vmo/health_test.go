// Copyright (C) 2022, Oracle and/or its affiliates.
// Licensed under the Universal Permissive License v 1.0 as shown at https://oss.oracle.com/licenses/upl.

package vmo

import (
	"errors"
	"github.com/stretchr/testify/assert"
	vmcontrollerv1 "github.com/verrazzano/verrazzano-monitoring-operator/pkg/apis/vmcontroller/v1"
	"github.com/verrazzano/verrazzano-monitoring-operator/pkg/config"
	"github.com/verrazzano/verrazzano-monitoring-operator/pkg/constants"
	"io"
	metav1 "k8s.io/apimachinery/pkg/apis/meta/v1"
	"net/http"
	"strings"
	"testing"
)

const (
	wrongNodeVersion = `{
	"nodes": {
		"1": {
			"version": "1.2.3",
			"roles": [
				"master"
			]
		},
		"2": {
			"version": "1.2.3",
			"roles": [
				"ingest"
			]
		},
		"3": {
			"version": "1.2.3",
			"roles": [
				"data"
			]
		},
		"4": {
			"version": "1.2.0",
			"roles": [
				"data"
			]
		},
		"5": {
			"version": "1.2.3",
			"roles": [
				"data"
			]
		}
	}
}`
	wrongCountNodes = `{
	"nodes": {
		"1": {
			"version": "1.2.3",
			"roles": [
				"master"
			]
		}
	}
}`
	healthyNodes = `{
	"nodes": {
		"1": {
			"version": "1.2.3",
			"roles": [
				"master"
			]
		},
		"2": {
			"version": "1.2.3",
			"roles": [
				"ingest"
			]
		},
		"3": {
			"version": "1.2.3",
			"roles": [
				"data"
			]
		},
		"4": {
			"version": "1.2.3",
			"roles": [
				"data"
			]
		},
		"5": {
			"version": "1.2.3",
			"roles": [
				"data"
			]
		}
	}
}`
	healthyCluster = `{
	"status": "green",
    "number_of_data_nodes": 3
}`
	unhealthyClusterStatus = `{
		"status": "yellow",
		"number_of_data_nodes": 3
}`
)

var testvmo = vmcontrollerv1.VerrazzanoMonitoringInstance{
	ObjectMeta: metav1.ObjectMeta{
		Name:      "system",
		Namespace: constants.VerrazzanoSystemNamespace,
	},
	Spec: vmcontrollerv1.VerrazzanoMonitoringInstanceSpec{
		Elasticsearch: vmcontrollerv1.Elasticsearch{
			DataNode: vmcontrollerv1.ElasticsearchNode{
				Replicas: 3,
			},
			IngestNode: vmcontrollerv1.ElasticsearchNode{
				Replicas: 1,
			},
			MasterNode: vmcontrollerv1.ElasticsearchNode{
				Replicas: 1,
			},
		},
	},
}

func mockHTTPGenerator(body1, body2 string, code1, code2 int) func(client *http.Client, request *http.Request) (*http.Response, error) {
	return func(client *http.Client, request *http.Request) (*http.Response, error) {
		if strings.Contains(request.URL.Path, "_cluster/health") {
			return &http.Response{
				StatusCode: code1,
				Body:       io.NopCloser(strings.NewReader(body1)),
			}, nil
		}
		return &http.Response{
			StatusCode: code2,
			Body:       io.NopCloser(strings.NewReader(body2)),
		}, nil
	}
}

func TestIsOpenSearchHealthy(t *testing.T) {
	config.ESWaitTargetVersion = "1.2.3"
	var tests = []struct {
		name     string
		httpFunc func(client *http.Client, request *http.Request) (*http.Response, error)
		isError  bool
	}{
		{
			"healthy when cluster health is green and nodes are ready",
			mockHTTPGenerator(healthyCluster, healthyNodes, 200, 200),
			false,
		},
		{
			"unhealthy when cluster health is yellow",
			mockHTTPGenerator(unhealthyClusterStatus, healthyNodes, 200, 200),
			true,
		},
		{
			"unhealthy when expected node version is not all updated",
			mockHTTPGenerator(healthyNodes, wrongNodeVersion, 200, 200),
			true,
<<<<<<< HEAD
=======
		},
		{
			"unhealthy when expected node version is not all updated",
			mockHTTPGenerator(healthyNodes, wrongCountNodes, 200, 200),
			true,
>>>>>>> 44708ce4
		},
		{
			"unhealthy when cluster status code is not OK",
			mockHTTPGenerator(healthyCluster, healthyNodes, 403, 200),
			true,
		},
		{
			"unhealthy when cluster is unreachable",
			func(client *http.Client, request *http.Request) (*http.Response, error) {
				return nil, errors.New("boom")
			},
			true,
		},
	}

	for _, tt := range tests {
		t.Run(tt.name, func(t *testing.T) {
			doHTTP = tt.httpFunc
<<<<<<< HEAD
			err := IsOpenSearchReady(&testvmo)
=======
			err := IsOpenSearchUpdated(&testvmo)
>>>>>>> 44708ce4
			if tt.isError {
				assert.Error(t, err)
			} else {
				assert.NoError(t, err)
			}
		})
	}
}<|MERGE_RESOLUTION|>--- conflicted
+++ resolved
@@ -161,14 +161,11 @@
 			"unhealthy when expected node version is not all updated",
 			mockHTTPGenerator(healthyNodes, wrongNodeVersion, 200, 200),
 			true,
-<<<<<<< HEAD
-=======
 		},
 		{
 			"unhealthy when expected node version is not all updated",
 			mockHTTPGenerator(healthyNodes, wrongCountNodes, 200, 200),
 			true,
->>>>>>> 44708ce4
 		},
 		{
 			"unhealthy when cluster status code is not OK",
@@ -187,11 +184,7 @@
 	for _, tt := range tests {
 		t.Run(tt.name, func(t *testing.T) {
 			doHTTP = tt.httpFunc
-<<<<<<< HEAD
-			err := IsOpenSearchReady(&testvmo)
-=======
 			err := IsOpenSearchUpdated(&testvmo)
->>>>>>> 44708ce4
 			if tt.isError {
 				assert.Error(t, err)
 			} else {
