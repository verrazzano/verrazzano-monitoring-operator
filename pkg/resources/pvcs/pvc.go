// Copyright (C) 2020, 2022, Oracle and/or its affiliates.
// Licensed under the Universal Permissive License v 1.0 as shown at https://oss.oracle.com/licenses/upl.

package pvcs

import (
	vmcontrollerv1 "github.com/verrazzano/verrazzano-monitoring-operator/pkg/apis/vmcontroller/v1"
	"github.com/verrazzano/verrazzano-monitoring-operator/pkg/config"
	"github.com/verrazzano/verrazzano-monitoring-operator/pkg/constants"
	"github.com/verrazzano/verrazzano-monitoring-operator/pkg/resources"
	"github.com/verrazzano/verrazzano-monitoring-operator/pkg/resources/nodes"
	corev1 "k8s.io/api/core/v1"
	"k8s.io/apimachinery/pkg/api/resource"
	metav1 "k8s.io/apimachinery/pkg/apis/meta/v1"
)

// New will return a new Service for VMO that needs to executed for on Complete
func New(vmo *vmcontrollerv1.VerrazzanoMonitoringInstance, storageClassName string) ([]*corev1.PersistentVolumeClaim, error) {
	var pvcList []*corev1.PersistentVolumeClaim

	if vmo.Spec.Prometheus.Enabled && vmo.Spec.Prometheus.Storage.Size != "" {
		pvcs, err := createPvcElements(vmo, &vmo.Spec.Prometheus.Storage, storageClassName)
		if err != nil {
			return pvcList, err
		}
		for _, pvc := range pvcs {
			pvc.Labels[constants.ComponentLabel] = resources.GetCompLabel(config.Prometheus.Name)
		}
		pvcList = append(pvcList, pvcs...)
	}
	if vmo.Spec.Elasticsearch.Enabled {
		for _, dataNode := range nodes.DataNodes(vmo) {
			if dataNode.Storage != nil && dataNode.Storage.Size != "" {
				pvcs, err := createPvcElements(vmo, dataNode.Storage, storageClassName)
				if err != nil {
					return pvcList, err
				}
				pvcList = append(pvcList, pvcs...)
			}
		}
<<<<<<< HEAD
		for _, pvc := range pvcs {
			pvc.Labels[constants.ComponentLabel] = resources.GetCompLabel(config.ElasticsearchData.Name)
		}
		pvcList = append(pvcList, pvcs...)
=======
>>>>>>> a53c67ca
	}
	if vmo.Spec.Grafana.Enabled && vmo.Spec.Grafana.Storage.Size != "" {
		pvcs, err := createPvcElements(vmo, &vmo.Spec.Grafana.Storage, storageClassName)
		if err != nil {
			return pvcList, err
		}
		for _, pvc := range pvcs {
			pvc.Labels[constants.ComponentLabel] = resources.GetCompLabel(config.Grafana.Name)
		}
		pvcList = append(pvcList, pvcs...)
	}
	return pvcList, nil
}

// Returns slice of pvc elements
func createPvcElements(vmo *vmcontrollerv1.VerrazzanoMonitoringInstance, vmoStorage *vmcontrollerv1.Storage, storageClassName string) ([]*corev1.PersistentVolumeClaim, error) {
	storageQuantity, err := resource.ParseQuantity(vmoStorage.Size)
	if err != nil {
		return nil, err
	}
	var pvcList []*corev1.PersistentVolumeClaim
	for _, pvcName := range vmoStorage.PvcNames {
		pvc := &corev1.PersistentVolumeClaim{
			ObjectMeta: metav1.ObjectMeta{
				Labels:          resources.GetMetaLabels(vmo),
				Name:            pvcName,
				Namespace:       vmo.Namespace,
				OwnerReferences: resources.GetOwnerReferences(vmo),
			},
			Spec: corev1.PersistentVolumeClaimSpec{
				AccessModes: []corev1.PersistentVolumeAccessMode{
					corev1.PersistentVolumeAccessMode("ReadWriteOnce"),
				},
				Resources: corev1.ResourceRequirements{
					Requests: corev1.ResourceList{
						"storage": storageQuantity,
					},
				},
				StorageClassName: &storageClassName,
			},
		}
		pvcList = append(pvcList, pvc)
	}
	return pvcList, nil
}<|MERGE_RESOLUTION|>--- conflicted
+++ resolved
@@ -19,40 +19,27 @@
 	var pvcList []*corev1.PersistentVolumeClaim
 
 	if vmo.Spec.Prometheus.Enabled && vmo.Spec.Prometheus.Storage.Size != "" {
-		pvcs, err := createPvcElements(vmo, &vmo.Spec.Prometheus.Storage, storageClassName)
+		pvcs, err := createPvcElements(vmo, &vmo.Spec.Prometheus.Storage, config.Prometheus, storageClassName)
 		if err != nil {
 			return pvcList, err
-		}
-		for _, pvc := range pvcs {
-			pvc.Labels[constants.ComponentLabel] = resources.GetCompLabel(config.Prometheus.Name)
 		}
 		pvcList = append(pvcList, pvcs...)
 	}
 	if vmo.Spec.Elasticsearch.Enabled {
 		for _, dataNode := range nodes.DataNodes(vmo) {
 			if dataNode.Storage != nil && dataNode.Storage.Size != "" {
-				pvcs, err := createPvcElements(vmo, dataNode.Storage, storageClassName)
+				pvcs, err := createPvcElements(vmo, dataNode.Storage, config.ElasticsearchData, storageClassName)
 				if err != nil {
 					return pvcList, err
 				}
 				pvcList = append(pvcList, pvcs...)
 			}
 		}
-<<<<<<< HEAD
-		for _, pvc := range pvcs {
-			pvc.Labels[constants.ComponentLabel] = resources.GetCompLabel(config.ElasticsearchData.Name)
-		}
-		pvcList = append(pvcList, pvcs...)
-=======
->>>>>>> a53c67ca
 	}
 	if vmo.Spec.Grafana.Enabled && vmo.Spec.Grafana.Storage.Size != "" {
-		pvcs, err := createPvcElements(vmo, &vmo.Spec.Grafana.Storage, storageClassName)
+		pvcs, err := createPvcElements(vmo, &vmo.Spec.Grafana.Storage, config.Grafana, storageClassName)
 		if err != nil {
 			return pvcList, err
-		}
-		for _, pvc := range pvcs {
-			pvc.Labels[constants.ComponentLabel] = resources.GetCompLabel(config.Grafana.Name)
 		}
 		pvcList = append(pvcList, pvcs...)
 	}
@@ -60,16 +47,21 @@
 }
 
 // Returns slice of pvc elements
-func createPvcElements(vmo *vmcontrollerv1.VerrazzanoMonitoringInstance, vmoStorage *vmcontrollerv1.Storage, storageClassName string) ([]*corev1.PersistentVolumeClaim, error) {
+func createPvcElements(vmo *vmcontrollerv1.VerrazzanoMonitoringInstance, vmoStorage *vmcontrollerv1.Storage, componentDetails config.ComponentDetails, storageClassName string) ([]*corev1.PersistentVolumeClaim, error) {
 	storageQuantity, err := resource.ParseQuantity(vmoStorage.Size)
 	if err != nil {
 		return nil, err
 	}
+
 	var pvcList []*corev1.PersistentVolumeClaim
 	for _, pvcName := range vmoStorage.PvcNames {
+
+		resourceLabel := resources.GetMetaLabels(vmo)
+		resourceLabel[constants.ComponentLabel] = resources.GetCompLabel(componentDetails.Name)
+
 		pvc := &corev1.PersistentVolumeClaim{
 			ObjectMeta: metav1.ObjectMeta{
-				Labels:          resources.GetMetaLabels(vmo),
+				Labels:          resourceLabel,
 				Name:            pvcName,
 				Namespace:       vmo.Namespace,
 				OwnerReferences: resources.GetOwnerReferences(vmo),
