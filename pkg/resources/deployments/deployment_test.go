// Copyright (C) 2020, 2022, Oracle and/or its affiliates.
// Licensed under the Universal Permissive License v 1.0 as shown at https://oss.oracle.com/licenses/upl.

package deployments

import (
	"fmt"
	"github.com/verrazzano/verrazzano-monitoring-operator/pkg/resources/nodes"
	"strings"
	"testing"

	"github.com/stretchr/testify/assert"
	vmcontrollerv1 "github.com/verrazzano/verrazzano-monitoring-operator/pkg/apis/vmcontroller/v1"
	"github.com/verrazzano/verrazzano-monitoring-operator/pkg/config"
	"github.com/verrazzano/verrazzano-monitoring-operator/pkg/constants"
	"github.com/verrazzano/verrazzano-monitoring-operator/pkg/resources"
	appsv1 "k8s.io/api/apps/v1"
	"k8s.io/apimachinery/pkg/api/resource"
	v1 "k8s.io/apimachinery/pkg/apis/meta/v1"
	"k8s.io/client-go/kubernetes/fake"
)

func TestVMOEmptyDeploymentSize(t *testing.T) {
	vmo := &vmcontrollerv1.VerrazzanoMonitoringInstance{}
	operatorConfig := &config.OperatorConfig{}
	deployments, err := New(vmo, fake.NewSimpleClientset(), operatorConfig, map[string]string{})
	if err != nil {
		t.Error(err)
	}
	assert.Equal(t, 1, len(deployments), "Length of generated deployments")
}

func TestVMOFullDeploymentSize(t *testing.T) {
	vmo := &vmcontrollerv1.VerrazzanoMonitoringInstance{
		Spec: vmcontrollerv1.VerrazzanoMonitoringInstanceSpec{
			CascadingDelete: true,
			Grafana: vmcontrollerv1.Grafana{
				Enabled: true,
			},
			Prometheus: vmcontrollerv1.Prometheus{
				Enabled:  true,
				Replicas: 1,
			},
			AlertManager: vmcontrollerv1.AlertManager{
				Enabled: true,
			},
			Kibana: vmcontrollerv1.Kibana{
				Enabled: true,
			},
			Elasticsearch: vmcontrollerv1.Elasticsearch{
				Enabled:    true,
				IngestNode: vmcontrollerv1.ElasticsearchNode{Replicas: 1},
				MasterNode: vmcontrollerv1.ElasticsearchNode{Replicas: 1},
				DataNode:   vmcontrollerv1.ElasticsearchNode{Replicas: 1},
			},
		},
	}
	deployments, err := New(vmo, fake.NewSimpleClientset(), &config.OperatorConfig{}, map[string]string{})
	deployments = append(deployments, NewOpenSearchDashboardsDeployment(vmo))
	if err != nil {
		t.Error(err)
	}
	assert.Equal(t, 6, len(deployments), "Length of generated deployments")
	assert.Equal(t, constants.VMOKind, deployments[0].ObjectMeta.OwnerReferences[0].Kind, "OwnerReferences is not set by default")
}

func TestVMODevProfileFullDeploymentSize(t *testing.T) {

	vmo := &vmcontrollerv1.VerrazzanoMonitoringInstance{
		Spec: vmcontrollerv1.VerrazzanoMonitoringInstanceSpec{
			CascadingDelete: true,
			Grafana: vmcontrollerv1.Grafana{
				Enabled: true,
			},
			Prometheus: vmcontrollerv1.Prometheus{
				Enabled:  true,
				Replicas: 1,
			},
			AlertManager: vmcontrollerv1.AlertManager{
				Enabled: true,
			},
			Kibana: vmcontrollerv1.Kibana{
				Enabled: true,
			},
			Elasticsearch: vmcontrollerv1.Elasticsearch{
				Enabled:    true,
				IngestNode: vmcontrollerv1.ElasticsearchNode{Replicas: 0},
				MasterNode: vmcontrollerv1.ElasticsearchNode{
					Replicas: 1,
					Roles: []vmcontrollerv1.NodeRole{
						vmcontrollerv1.MasterRole,
						vmcontrollerv1.IngestRole,
						vmcontrollerv1.DataRole,
					},
				},
				DataNode: vmcontrollerv1.ElasticsearchNode{Replicas: 0},
			},
		},
	}
	assert.True(t, nodes.IsSingleNodeESCluster(vmo), "Single node ES setup, expected IsDevProfile to be true")

	deployments, err := New(vmo, fake.NewSimpleClientset(), &config.OperatorConfig{}, map[string]string{})
	deployments = append(deployments, NewOpenSearchDashboardsDeployment(vmo))
	if err != nil {
		t.Error(err)
	}
	assert.Equal(t, 4, len(deployments), "Length of generated deployments")
	assert.Equal(t, constants.VMOKind, deployments[0].ObjectMeta.OwnerReferences[0].Kind, "OwnerReferences is not set by default")
}

func TestVMODevProfileInvalidESTopology(t *testing.T) {

	vmo := &vmcontrollerv1.VerrazzanoMonitoringInstance{
		Spec: vmcontrollerv1.VerrazzanoMonitoringInstanceSpec{
			CascadingDelete: true,
			Grafana: vmcontrollerv1.Grafana{
				Enabled: true,
			},
			Prometheus: vmcontrollerv1.Prometheus{
				Enabled:  true,
				Replicas: 1,
			},
			AlertManager: vmcontrollerv1.AlertManager{
				Enabled: true,
			},
			Kibana: vmcontrollerv1.Kibana{
				Enabled: true,
			},
			Elasticsearch: vmcontrollerv1.Elasticsearch{
				Enabled:    true,
				IngestNode: vmcontrollerv1.ElasticsearchNode{Replicas: 0},
				MasterNode: vmcontrollerv1.ElasticsearchNode{Replicas: 0},
				DataNode:   vmcontrollerv1.ElasticsearchNode{Replicas: 0},
			},
		},
	}
<<<<<<< HEAD
	assert.False(t, nodes.IsSingleNodeESCluster(vmo), "Invalid single node ES setup, expected IsDevProfile to be false")
=======
	assert.False(t, resources.IsSingleNodeESCluster(vmo), "Invalid single node ES setup, expected IsDevProfile to be false")

	_, err := New(vmo, fake.NewSimpleClientset(), &config.OperatorConfig{}, map[string]string{})
	assert.NotNil(t, err, "Did not get an error for an invalid ES configuration")
>>>>>>> 8a4de014
}

func TestVMOWithCascadingDelete(t *testing.T) {
	// With CascadingDelete
	vmo := &vmcontrollerv1.VerrazzanoMonitoringInstance{
		Spec: vmcontrollerv1.VerrazzanoMonitoringInstanceSpec{
			CascadingDelete: true,
			Grafana: vmcontrollerv1.Grafana{
				Enabled: true,
			},
			Prometheus: vmcontrollerv1.Prometheus{
				Enabled:  true,
				Replicas: 1,
			},
			AlertManager: vmcontrollerv1.AlertManager{
				Enabled: true,
			},
			Kibana: vmcontrollerv1.Kibana{
				Enabled: true,
			},
			Elasticsearch: vmcontrollerv1.Elasticsearch{
				Enabled:    true,
				MasterNode: vmcontrollerv1.ElasticsearchNode{Replicas: 1},
			},
		},
	}
	deployments, err := New(vmo, fake.NewSimpleClientset(), &config.OperatorConfig{}, map[string]string{})
	if err != nil {
		t.Error(err)
	}
	assert.True(t, len(deployments) > 0, "Non-zero length generated deployments")
	for _, deployment := range deployments {
		assert.Equal(t, 1, len(deployment.ObjectMeta.OwnerReferences), "OwnerReferences is not set with CascadingDelete true")
	}

	// Without CascadingDelete
	vmo.Spec.CascadingDelete = false
	deployments, err = New(vmo, fake.NewSimpleClientset(), &config.OperatorConfig{}, map[string]string{})
	if err != nil {
		t.Error(err)
	}
	assert.True(t, len(deployments) > 0, "Non-zero length generated deployments")
	for _, deployment := range deployments {
		assert.Equal(t, 0, len(deployment.ObjectMeta.OwnerReferences), "OwnerReferences is set even with CascadingDelete false")
	}
}

func TestVMOWithResourceConstraints(t *testing.T) {
	vmo := &vmcontrollerv1.VerrazzanoMonitoringInstance{
		Spec: vmcontrollerv1.VerrazzanoMonitoringInstanceSpec{
			Grafana: vmcontrollerv1.Grafana{
				Enabled: true,
				Resources: vmcontrollerv1.Resources{
					LimitCPU:      "500m",
					LimitMemory:   "120Mi",
					RequestCPU:    "200m",
					RequestMemory: "60Mi",
				},
			},
			Prometheus: vmcontrollerv1.Prometheus{
				Enabled: true,
				Resources: vmcontrollerv1.Resources{
					LimitCPU:      "0.51",
					LimitMemory:   "121M",
					RequestCPU:    "0.21",
					RequestMemory: "61M",
				},
			},
			AlertManager: vmcontrollerv1.AlertManager{
				Enabled: true,
				Resources: vmcontrollerv1.Resources{
					LimitCPU:      "0.52",
					LimitMemory:   "122M",
					RequestCPU:    "0.22",
					RequestMemory: "62M",
				},
			},
			Kibana: vmcontrollerv1.Kibana{
				Enabled: true,
				Resources: vmcontrollerv1.Resources{
					LimitCPU:      "0.53",
					LimitMemory:   "123M",
					RequestCPU:    "0.23",
					RequestMemory: "63M",
				},
			},
			Elasticsearch: vmcontrollerv1.Elasticsearch{
				Enabled: true,
				IngestNode: vmcontrollerv1.ElasticsearchNode{
					Replicas: 1,
					Resources: vmcontrollerv1.Resources{
						LimitCPU:      "0.54",
						LimitMemory:   "124M",
						RequestCPU:    "0.24",
						RequestMemory: "64M",
					},
				},
				DataNode:   vmcontrollerv1.ElasticsearchNode{Replicas: 1},
				MasterNode: vmcontrollerv1.ElasticsearchNode{Replicas: 1},
			},
		},
	}
	deployments, err := New(vmo, fake.NewSimpleClientset(), &config.OperatorConfig{}, map[string]string{})
	if err != nil {
		t.Error(err)
	}

	for _, deployment := range deployments {
		esDataName := resources.GetMetaName(vmo.Name, config.ElasticsearchData.Name)
		if deployment.Name == resources.GetMetaName(vmo.Name, config.Grafana.Name) {
			assert.Equal(t, resource.MustParse("500m"), *deployment.Spec.Template.Spec.Containers[0].Resources.Limits.Cpu(), "Granfana Limit CPU")
			assert.Equal(t, resource.MustParse("120Mi"), *deployment.Spec.Template.Spec.Containers[0].Resources.Limits.Memory(), "Granfana Limit Memory")
			assert.Equal(t, resource.MustParse("200m"), *deployment.Spec.Template.Spec.Containers[0].Resources.Requests.Cpu(), "Granfana Request CPU")
			assert.Equal(t, resource.MustParse("60Mi"), *deployment.Spec.Template.Spec.Containers[0].Resources.Requests.Memory(), "Granfana Request Memory")
		} else if deployment.Name == resources.GetMetaName(vmo.Name, config.Prometheus.Name) {
			assert.Equal(t, resource.MustParse("0.51"), *deployment.Spec.Template.Spec.Containers[0].Resources.Limits.Cpu(), "Granfana Limit CPU")
			assert.Equal(t, resource.MustParse("121M"), *deployment.Spec.Template.Spec.Containers[0].Resources.Limits.Memory(), "Granfana Limit Memory")
			assert.Equal(t, resource.MustParse("0.21"), *deployment.Spec.Template.Spec.Containers[0].Resources.Requests.Cpu(), "Granfana Request CPU")
			assert.Equal(t, resource.MustParse("61M"), *deployment.Spec.Template.Spec.Containers[0].Resources.Requests.Memory(), "Granfana Request Memory")
		} else if deployment.Name == resources.GetMetaName(vmo.Name, config.AlertManager.Name) {
			assert.Equal(t, resource.MustParse("0.52"), *deployment.Spec.Template.Spec.Containers[0].Resources.Limits.Cpu(), "Granfana Limit CPU")
			assert.Equal(t, resource.MustParse("122M"), *deployment.Spec.Template.Spec.Containers[0].Resources.Limits.Memory(), "Granfana Limit Memory")
			assert.Equal(t, resource.MustParse("0.22"), *deployment.Spec.Template.Spec.Containers[0].Resources.Requests.Cpu(), "Granfana Request CPU")
			assert.Equal(t, resource.MustParse("62M"), *deployment.Spec.Template.Spec.Containers[0].Resources.Requests.Memory(), "Granfana Request Memory")
		} else if deployment.Name == resources.GetMetaName(vmo.Name, config.Kibana.Name) {
			assert.Equal(t, resource.MustParse("0.53"), *deployment.Spec.Template.Spec.Containers[0].Resources.Limits.Cpu(), "Granfana Limit CPU")
			assert.Equal(t, resource.MustParse("123M"), *deployment.Spec.Template.Spec.Containers[0].Resources.Limits.Memory(), "Granfana Limit Memory")
			assert.Equal(t, resource.MustParse("0.23"), *deployment.Spec.Template.Spec.Containers[0].Resources.Requests.Cpu(), "Granfana Request CPU")
			assert.Equal(t, resource.MustParse("63M"), *deployment.Spec.Template.Spec.Containers[0].Resources.Requests.Memory(), "Granfana Request Memory")
		} else if deployment.Name == resources.GetMetaName(vmo.Name, config.ElasticsearchIngest.Name) {
			assert.Equal(t, resource.MustParse("0.54"), *deployment.Spec.Template.Spec.Containers[0].Resources.Limits.Cpu(), "Granfana Limit CPU")
			assert.Equal(t, resource.MustParse("124M"), *deployment.Spec.Template.Spec.Containers[0].Resources.Limits.Memory(), "Granfana Limit Memory")
			assert.Equal(t, resource.MustParse("0.24"), *deployment.Spec.Template.Spec.Containers[0].Resources.Requests.Cpu(), "Granfana Request CPU")
			assert.Equal(t, resource.MustParse("64M"), *deployment.Spec.Template.Spec.Containers[0].Resources.Requests.Memory(), "Granfana Request Memory")
		} else if deployment.Name == resources.GetMetaName(vmo.Name, config.ElasticsearchMaster.Name) {
			// No resources specified on this endpoint
		} else if strings.Contains(deployment.Name, resources.GetMetaName(vmo.Name, config.ElasticsearchData.Name)) {
			// No resources specified on this endpoint
		} else if deployment.Name == resources.GetMetaName(vmo.Name, config.API.Name) {
			// No resources specified on API endpoint
		} else if deployment.Name == resources.OidcProxyMetaName(vmo.Name, config.ElasticsearchIngest.Name) {
			// No resources specified on OIDC proxy
		} else {
			t.Log("ESDataName: " + esDataName)
			t.Error("Unknown Deployment Name: " + deployment.Name)
		}
	}
}

func TestVMOWithReplicas(t *testing.T) {
	vmo := &vmcontrollerv1.VerrazzanoMonitoringInstance{
		Spec: vmcontrollerv1.VerrazzanoMonitoringInstanceSpec{
			API: vmcontrollerv1.API{
				Replicas: 2,
			},
			Kibana: vmcontrollerv1.Kibana{
				Enabled:  true,
				Replicas: 4,
			},
		},
	}
	deployments, err := New(vmo, fake.NewSimpleClientset(), &config.OperatorConfig{}, map[string]string{})
	deployments = append(deployments, NewOpenSearchDashboardsDeployment(vmo))
	if err != nil {
		t.Error(err)
	}
	assert.Equal(t, 2, len(deployments), "Length of generated deployments")
	for _, deployment := range deployments {
		if deployment.Name == resources.GetMetaName(vmo.Name, config.API.Name) {
			assert.Equal(t, *resources.NewVal(2), *deployment.Spec.Replicas, "Api replicas")
		} else if deployment.Name == resources.GetMetaName(vmo.Name, config.Kibana.Name) {
			assert.Equal(t, *resources.NewVal(4), *deployment.Spec.Replicas, "Kibana replicas")
		}
	}
}

func TestGetAdForPvcIndex(t *testing.T) {
	m1 := map[string]string{}
	m2 := map[string]string{"pvc1": "ad1", "pvc2": "ad2"}
	s1 := vmcontrollerv1.Storage{
		Size:     "50Gi",
		PvcNames: []string{"pvc1", "pvc2", "pvc3"},
	}
	assert.Equal(t, "", getAvailabilityDomainForPvcIndex(nil, m1, 0), "With nil storage")
	assert.Equal(t, "", getAvailabilityDomainForPvcIndex(nil, m2, 0), "With nil storage")
	assert.Equal(t, "", getAvailabilityDomainForPvcIndex(&s1, m1, 0), "With empty AD map")
	assert.Equal(t, "ad1", getAvailabilityDomainForPvcIndex(&s1, m2, 0), "With valid PVC")
	assert.Equal(t, "ad2", getAvailabilityDomainForPvcIndex(&s1, m2, 1), "With valid PVC")
	assert.Equal(t, "", getAvailabilityDomainForPvcIndex(&s1, m2, 2), "With non-existent PVC")
	assert.Equal(t, "", getAvailabilityDomainForPvcIndex(&s1, m2, 3), "With PVC index out of bounds")
}

func TestAPIWithNatGatewayIPs(t *testing.T) {
	vmo := &vmcontrollerv1.VerrazzanoMonitoringInstance{
		ObjectMeta: v1.ObjectMeta{
			Name: "my-vmo",
		},
		Spec: vmcontrollerv1.VerrazzanoMonitoringInstanceSpec{
			NatGatewayIPs: []string{"1.1.1.1", "2.1.1.1"},
		},
	}
	deployments, err := New(vmo, fake.NewSimpleClientset(), &config.OperatorConfig{}, map[string]string{})
	if err != nil {
		t.Error(err)
	}
	apiDeployment, err := getDeploymentByName(constants.VMOServiceNamePrefix+"my-vmo-api", deployments)
	if err != nil {
		t.Error(err)
	}
	assert.Equal(t, []string{"--natGatewayIPs=1.1.1.1,2.1.1.1"}, apiDeployment.Spec.Template.Spec.Containers[0].Args, "API args with NAT GW")
}

// Returns the deployment with the given name from the given list of deployments, returning an error if not found
func getDeploymentByName(deploymentName string, deploymentList []*appsv1.Deployment) (*appsv1.Deployment, error) {
	for _, deployment := range deploymentList {
		if deployment.Name == deploymentName {
			return deployment, nil
		}
	}
	return nil, fmt.Errorf("deployment %s not found", deploymentName)
}<|MERGE_RESOLUTION|>--- conflicted
+++ resolved
@@ -134,14 +134,9 @@
 			},
 		},
 	}
-<<<<<<< HEAD
 	assert.False(t, nodes.IsSingleNodeESCluster(vmo), "Invalid single node ES setup, expected IsDevProfile to be false")
-=======
-	assert.False(t, resources.IsSingleNodeESCluster(vmo), "Invalid single node ES setup, expected IsDevProfile to be false")
-
 	_, err := New(vmo, fake.NewSimpleClientset(), &config.OperatorConfig{}, map[string]string{})
 	assert.NotNil(t, err, "Did not get an error for an invalid ES configuration")
->>>>>>> 8a4de014
 }
 
 func TestVMOWithCascadingDelete(t *testing.T) {
