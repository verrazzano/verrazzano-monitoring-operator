// Copyright (C) 2020, 2022, Oracle and/or its affiliates.
// Licensed under the Universal Permissive License v 1.0 as shown at https://oss.oracle.com/licenses/upl.

package v1

import (
	"encoding/json"
	"hash/fnv"

	corev1 "k8s.io/api/core/v1"
	metav1 "k8s.io/apimachinery/pkg/apis/meta/v1"
	"k8s.io/apimachinery/pkg/runtime/schema"
)

type NodeRole string

const (
	MasterRole NodeRole = "master"
	DataRole   NodeRole = "data"
	IngestRole NodeRole = "ingest"
)

type (

	// VerrazzanoMonitoringInstanceSpec defines the attributes a user can specify when creating a VerrazzanoMonitoringInstance
	VerrazzanoMonitoringInstanceSpec struct {

		// Version details
		Versioning Versioning `json:"versioning,omitempty" yaml:"versioning"`

		// If lock, controller will not sync/process the VerrazzanoMonitoringInstance env
		Lock bool `json:"lock" yaml:"lock"`

		// the external endpoint or uniform resource identifier
		URI string `json:"uri,omitempty" yaml:"uri"`

		// a secret which contains secrets VerrazzanoMonitoringInstance needs to startup
		// examples being username, password, tls.crt, tls.key
		SecretsName string `json:"secretsName" yaml:"secretsName"`

		// the nginx ingress controller tls cert secret
		SecretName string `json:"-" yaml:"-"`

		// auto generate a SSL certificate
		AutoSecret bool `json:"autoSecret" yaml:"autoSecret"`

		// Will use this as the target in ingress annotations, use this when using OCI LB and
		// external-dns so that we point to the svc CNAME created
		IngressTargetDNSName string `json:"ingressTargetDNSName" yaml:"ingressTargetDNSName"`

		// CascadingDelete for cascade deletion of related objects when the VerrazzanoMonitoringInstance is deleted
		CascadingDelete bool `json:"cascadingDelete" yaml:"cascadingDelete"`

		// Grafana details
		Grafana Grafana `json:"grafana"`

		// Prometheus details
		Prometheus Prometheus `json:"prometheus"`

		// Prometheus details
		AlertManager AlertManager `json:"alertmanager"`

		// Elasticsearch details
		Elasticsearch Elasticsearch `json:"elasticsearch"`

		// Kibana details
		Kibana Kibana `json:"kibana"`

		// API details
		API API `json:"api,omitempty"`

		// Service type for component services
		ServiceType corev1.ServiceType `json:"serviceType" yaml:"serviceType"`

		ContactEmail string `json:"contactemail,omitempty" yaml:"contactemail,omitempty"`

		NatGatewayIPs []string `json:"natGatewayIPs,omitempty" yaml:"natGatewayIPs,omitempty"`

		// +optional
		StorageClass *string `json:"storageClass,omitempty"`
	}

	// Versioning details
	Versioning struct {
		CurrentVersion string `json:"currentVersion,omitempty" yaml:"currentVersion"`
		DesiredVersion string `json:"desiredVersion,omitempty" yaml:"desiredVersion"`
	}

	// Grafana details
	Grafana struct {
		Enabled              bool      `json:"enabled" yaml:"enabled"`
		Storage              Storage   `json:"storage,omitempty"`
		DatasourcesConfigMap string    `json:"datasourcesConfigMap,omitempty"`
		DashboardsConfigMap  string    `json:"dashboardsConfigMap,omitempty"`
		Resources            Resources `json:"resources,omitempty"`
	}

	// Prometheus details
	Prometheus struct {
		Enabled                bool      `json:"enabled" yaml:"enabled"`
		Storage                Storage   `json:"storage,omitempty"`
		ConfigMap              string    `json:"configMap,omitempty"`
		VersionsConfigMap      string    `json:"versionsConfigMap,omitempty"`
		RulesConfigMap         string    `json:"rulesConfigMap,omitempty"`
		RulesVersionsConfigMap string    `json:"rulesVersionsConfigMap,omitempty"`
		Resources              Resources `json:"resources,omitempty"`
		RetentionPeriod        int32     `json:"retentionPeriod,omitempty"`
		Replicas               int32     `json:"replicas,omitempty"`
		HTTP2Enabled           bool      `json:"http2Enabled,omitempty" yaml:"http2Enabled"`
	}

	// AlertManager details
	AlertManager struct {
		Enabled           bool      `json:"enabled" yaml:"enabled"`
		Config            string    `json:"config,omitempty"`
		ConfigMap         string    `json:"configMap,omitempty"`
		VersionsConfigMap string    `json:"versionsConfigMap,omitempty"`
		Resources         Resources `json:"resources,omitempty"`
		Replicas          int32     `json:"replicas,omitempty"`
	}

	// Elasticsearch details
	Elasticsearch struct {
<<<<<<< HEAD
		Enabled    bool                `json:"enabled" yaml:"enabled"`
		Storage    Storage             `json:"storage,omitempty"`
		IngestNode ElasticsearchNode   `json:"ingestNode,omitempty"`
		MasterNode ElasticsearchNode   `json:"masterNode,omitempty"`
		DataNode   ElasticsearchNode   `json:"dataNode,omitempty"`
		Nodes      []ElasticsearchNode `json:"nodes,omitempty"`
=======
		Enabled    bool                    `json:"enabled" yaml:"enabled"`
		Storage    Storage                 `json:"storage,omitempty"`
		IngestNode ElasticsearchNode       `json:"ingestNode,omitempty"`
		MasterNode ElasticsearchNode       `json:"masterNode,omitempty"`
		DataNode   ElasticsearchNode       `json:"dataNode,omitempty"`
		Policies   []IndexManagementPolicy `json:"policies,omitempty"`
>>>>>>> 9a1d2178
	}

	// ElasticsearchNode Type details
	ElasticsearchNode struct {
		Name      string     `json:"name"`
		Replicas  int32      `json:"replicas,omitempty"`
		JavaOpts  string     `json:"javaOpts" yaml:"javaOpts,omitempty"`
		Resources Resources  `json:"resources,omitempty"`
		Storage   *Storage   `json:"storage,omitempty"`
		Roles     []NodeRole `json:"roles"`
	}

	//IndexManagementPolicy Defines a policy for managing indices
	IndexManagementPolicy struct {
		// Name of the policy
		PolicyName string `json:"policyName"`
		// Index pattern the policy will be matched to
		IndexPattern string `json:"indexPattern"`
		// Minimum age of an index before it is automatically deleted
		// +kubebuilder:validation:Pattern:=^[0-9]+(d|h|m|s|ms|micros|nanos)$
		MinIndexAge *string        `json:"minIndexAge,omitempty"`
		Rollover    RolloverPolicy `json:"rollover,omitempty"`
	}

	//RolloverPolicy Settings for Index Management rollover
	RolloverPolicy struct {
		// Minimum age of an index before it is rolled over
		// +kubebuilder:validation:Pattern:=^[0-9]+(d|h|m|s|ms|micros|nanos)$
		MinIndexAge *string `json:"minIndexAge,omitempty"`
		// Minimum size of an index before it is rolled over
		// e.g., 20mb, 5gb, etc.
		// +kubebuilder:validation:Pattern:=^[0-9]+(b|kb|mb|gb|tb|pb)$
		MinSize *string `json:"minSize,omitempty"`
		// Minimum count of documents in an index before it is rolled over
		MinDocCount *int `json:"minDocCount,omitempty"`
	}

	// Kibana details
	Kibana struct {
		Enabled   bool      `json:"enabled" yaml:"enabled"`
		Resources Resources `json:"resources,omitempty"`
		Replicas  int32     `json:"replicas,omitempty"`
	}

	// API details
	API struct {
		Replicas int32 `json:"replicas,omitempty"`
	}

	// VerrazzanoMonitoringInstanceStatus Object tracks the current running VerrazzanoMonitoringInstance state
	VerrazzanoMonitoringInstanceStatus struct {
		// The name of the operator environment in which this VerrazzanoMonitoringInstance instance lives
		EnvName      string       `json:"envName" yaml:"envName"`
		State        string       `json:"state" yaml:"state"`
		CreationTime *metav1.Time `json:"creationTime,omitempty" yaml:"creationTime"`
		Hash         uint32       `json:"hash"`
	}

	// Storage details
	Storage struct {
		Size               string   `json:"size,omitempty" yaml:"size"`
		AvailabilityDomain string   `json:"availabilityDomain,omitempty" yaml:"availabilityDomain"`
		PvcNames           []string `json:"pvcNames,omitempty" yaml:"pvcNames,omitempty"`
	}

	// Resources details
	Resources struct {
		// +kubebuilder:validation:Pattern:=^([+-]?[0-9.]+)([eEinumkKMGTP]*[-+]?[0-9]*)$
		LimitCPU string `json:"limitCPU,omitempty"`
		// +kubebuilder:validation:Pattern:=^([+-]?[0-9.]+)([eEinumkKMGTP]*[-+]?[0-9]*)$
		LimitMemory string `json:"limitMemory,omitempty"`
		// +kubebuilder:validation:Pattern:=^([+-]?[0-9.]+)([eEinumkKMGTP]*[-+]?[0-9]*)$
		RequestCPU string `json:"requestCPU,omitempty"`
		// +kubebuilder:validation:Pattern:=^([+-]?[0-9.]+)([eEinumkKMGTP]*[-+]?[0-9]*)$
		RequestMemory string `json:"requestMemory,omitempty"`

		// These fields are not used anywhere
		// +kubebuilder:validation:Pattern:=^([+-]?[0-9.]+)([eEinumkKMGTP]*[-+]?[0-9]*)$
		MaxSizeDisk string `json:"maxSizeDisk,omitempty" yaml:"maxSizeDisk,omitempty"`
		// +kubebuilder:validation:Pattern:=^([+-]?[0-9.]+)([eEinumkKMGTP]*[-+]?[0-9]*)$
		MinSizeDisk string `json:"minSizeDisk,omitempty" yaml:"minSizeDisk,omitempty"`
	}

	// ContainerSpec represents a container image that needs to be run periodically
	ContainerSpec struct {
		Image            string                        `json:"image,omitempty"`
		ImagePullSecrets []corev1.LocalObjectReference `json:"imagePullSecrets,omitempty"`
		Args             []string                      `json:"args,omitempty"`
		EnvFrom          []corev1.EnvFromSource        `json:"envFrom,omitempty" protobuf:"bytes,19,rep,name=envFrom"`
		Env              []corev1.EnvVar               `json:"env,omitempty" patchStrategy:"merge" patchMergeKey:"name" protobuf:"bytes,7,rep,name=env"`
		Volumes          []corev1.Volume               `json:"volumes,omitempty" patchStrategy:"merge" patchMergeKey:"name" protobuf:"bytes,1,rep,name=volumes"`
		VolumeMounts     []corev1.VolumeMount          `json:"volumeMounts,omitempty" patchStrategy:"merge" patchMergeKey:"mountPath" protobuf:"bytes,9,rep,name=volumeMounts"`
	}

	// ScriptSpec represents a script that needs to be run periodically
	ScriptSpec struct {
		Content string `json:"content,omitempty"`
	}

	// HTTPSpec represetns a script that needs to be run periodically
	HTTPSpec struct {
		Method    string
		TLSConfig string
	}

	// Metric that represents
	Metric struct {
		Name string `json:"name" yaml:"name"`

		// Metric Type. One of Gauge | Counter | Summary | Histogram
		Type string `json:"type" yaml:"type"`

		// Help Text message
		Help string `json:"help" yaml:"help"`

		// Labels is an Acceptable list that can be attached to a metric
		Labels []string `json:"labels" yaml:"labels"`

		//Percentiles to be used for Summary type metric
		Percentiles []float64 `json:"percentiles,omitempty" yaml:"percentiles"`

		//Buckets to be used for Histogram type metric
		Buckets []float64 `json:"buckets,omitempty" yaml:"buckets"`
	}

	// ContainerConfig describes config needed run a container
	ContainerConfig struct {
		Image   string
		Args    []string
		EnvFrom []corev1.EnvFromSource
		Env     []corev1.EnvVar
	}

	// ScriptConfig describes the config needed to run the script
	ScriptConfig struct {
		File string
	}

	// VerrazzanoMonitoringInstance Represents a CRD
	// +genclient
	// +genclient:noStatus
	// +k8s:deepcopy-gen:interfaces=k8s.io/apimachinery/pkg/runtime.Object
	// +kubebuilder:resource:shortName=vmi
	VerrazzanoMonitoringInstance struct {
		metav1.TypeMeta   `json:",inline"`
		metav1.ObjectMeta `json:"metadata"`
		Spec              VerrazzanoMonitoringInstanceSpec   `json:"spec"`
		Status            VerrazzanoMonitoringInstanceStatus `json:"status"`
	}

	// VerrazzanoMonitoringInstanceList Represents a collection of CRDs
	// +k8s:deepcopy-gen:interfaces=k8s.io/apimachinery/pkg/runtime.Object
	VerrazzanoMonitoringInstanceList struct {
		metav1.TypeMeta `json:",inline"`
		metav1.ListMeta `json:"metadata"`
		Items           []VerrazzanoMonitoringInstance `json:"items"`
	}
)

// Hash function to identify VerrazzanoMonitoringInstance changes
func (c *VerrazzanoMonitoringInstance) Hash() (uint32, error) {
	b, err := json.Marshal(c.Spec)
	if err != nil {
		return 0, err
	}
	h := fnv.New32a()
	if _, err := h.Write(b); err != nil {
		return 0, err
	}
	return h.Sum32(), nil
}

// GetObjectKind to get kind
func (c *VerrazzanoMonitoringInstance) GetObjectKind() schema.ObjectKind {
	return &c.TypeMeta
}

// GetObjectKind to get kind
func (c *VerrazzanoMonitoringInstanceList) GetObjectKind() schema.ObjectKind {
	return &c.TypeMeta
}<|MERGE_RESOLUTION|>--- conflicted
+++ resolved
@@ -121,21 +121,12 @@
 
 	// Elasticsearch details
 	Elasticsearch struct {
-<<<<<<< HEAD
-		Enabled    bool                `json:"enabled" yaml:"enabled"`
-		Storage    Storage             `json:"storage,omitempty"`
-		IngestNode ElasticsearchNode   `json:"ingestNode,omitempty"`
-		MasterNode ElasticsearchNode   `json:"masterNode,omitempty"`
-		DataNode   ElasticsearchNode   `json:"dataNode,omitempty"`
-		Nodes      []ElasticsearchNode `json:"nodes,omitempty"`
-=======
 		Enabled    bool                    `json:"enabled" yaml:"enabled"`
 		Storage    Storage                 `json:"storage,omitempty"`
 		IngestNode ElasticsearchNode       `json:"ingestNode,omitempty"`
 		MasterNode ElasticsearchNode       `json:"masterNode,omitempty"`
 		DataNode   ElasticsearchNode       `json:"dataNode,omitempty"`
 		Policies   []IndexManagementPolicy `json:"policies,omitempty"`
->>>>>>> 9a1d2178
 	}
 
 	// ElasticsearchNode Type details
